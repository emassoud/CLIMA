using MPI
using CLIMA
using CLIMA.Mesh.Topologies
using CLIMA.Mesh.Grids
using CLIMA.Mesh.Filters
using CLIMA.DGmethods
using CLIMA.DGmethods.NumericalFluxes
using CLIMA.Diagnostics
using CLIMA.MPIStateArrays
using CLIMA.LowStorageRungeKuttaMethod
using CLIMA.ODESolvers
using CLIMA.GenericCallbacks
using CLIMA.Atmos
using CLIMA.VariableTemplates
using CLIMA.MoistThermodynamics
using CLIMA.PlanetParameters
using CLIMA.VTK

using CLIMA.Atmos: vars_state, vars_aux

using LinearAlgebra
using Random
using StaticArrays
using Logging
using Printf
using Dates

@static if haspkg("CuArrays")
  using CUDAdrv
  using CUDAnative
  using CuArrays
  CuArrays.allowscalar(false)
  const ArrayTypes = (CuArray,)
else
  const ArrayTypes = (Array,)
end

if !@isdefined integration_testing
  const integration_testing =
    parse(Bool, lowercase(get(ENV,"JULIA_CLIMA_INTEGRATION_TESTING","false")))
end

"""
  Initial Condition for DYCOMS_RF01 LES
@article{doi:10.1175/MWR2930.1,
author = {Stevens, Bjorn and Moeng, Chin-Hoh and Ackerman,
          Andrew S. and Bretherton, Christopher S. and Chlond,
          Andreas and de Roode, Stephan and Edwards, James and Golaz,
          Jean-Christophe and Jiang, Hongli and Khairoutdinov,
          Marat and Kirkpatrick, Michael P. and Lewellen, David C. and Lock, Adrian and
          Maeller, Frank and Stevens, David E. and Whelan, Eoin and Zhu, Ping},
title = {Evaluation of Large-Eddy Simulations via Observations of Nocturnal Marine Stratocumulus},
journal = {Monthly Weather Review},
volume = {133},
number = {6},
pages = {1443-1462},
year = {2005},
doi = {10.1175/MWR2930.1},
URL = {https://doi.org/10.1175/MWR2930.1},
eprint = {https://doi.org/10.1175/MWR2930.1}
}
"""
function Initialise_DYCOMS!(state::Vars, aux::Vars, (x,y,z), t)
  FT            = eltype(state)
  xvert::FT     = z
  Rd::FT        = R_d
  Rv::FT        = R_v
  Rm::FT        = Rd
  ϵdv::FT       = Rv/Rd
  cpd::FT       = cp_d

  # These constants are those used by Stevens et al. (2005)
<<<<<<< HEAD
  qref::FT      = FT(9.0e-3)
=======
  qref::FT      = FT(8.3e-3)
>>>>>>> 6a93ddb3
  q_tot_sfc::FT = qref
  q_pt_sfc      = PhasePartition(q_tot_sfc)
  Rm_sfc::FT    = 461.5 #gas_constant_air(q_pt_sfc) # 461.5
  T_sfc::FT     = 290.4
  P_sfc::FT     = MSLP
  ρ_sfc::FT     = P_sfc / Rm_sfc / T_sfc
  # Specify moisture profiles
  q_liq::FT      = 0
  q_ice::FT      = 0
  q_c::FT        = 0
  zb::FT         = 600         # initial cloud bottom
  zi::FT         = 840         # initial cloud top
  ziplus::FT     = 875
  dz_cloud       = zi - zb
  θ_liq::FT      = 289
  if xvert <= zi
    θ_liq = FT(289.0)
    q_tot = qref
  else
    θ_liq = FT(297.0) + (xvert - zi)^(FT(1/3))
    q_tot = FT(1.5e-3)
  end
  q_c = q_liq + q_ice
  #Rm  = Rd*(FT(1) + (ϵdv - FT(1))*q_tot - ϵdv*q_c)

  # --------------------------------------------------
  # perturb initial state to break the symmetry and
  # trigger turbulent convection
  # --------------------------------------------------
  #randnum1   = rand(seed, FT) / 100
  #randnum2   = rand(seed, FT) / 1000
  #randnum1   = rand(Uniform(-0.02,0.02), 1, 1)
  #randnum2   = rand(Uniform(-0.000015,0.000015), 1, 1)
  #if xvert <= 25.0
  #  θ_liq += randnum1 * θ_liq
  #  q_tot += randnum2 * q_tot
  #end
  # --------------------------------------------------
  # END perturb initial state
  # --------------------------------------------------

    # Calculate PhasePartition object for vertical domain extent
    q_pt  = PhasePartition(q_tot, q_liq, q_ice)
    Rm    = gas_constant_air(q_pt)

    # Pressure
    H     = Rm_sfc * T_sfc / grav;
    p     = P_sfc * exp(-xvert/H);
    # Density, Temperature
    # TODO: temporary fix
    TS    = LiquidIcePotTempSHumEquil_given_pressure(θ_liq, q_tot, p)
    ρ     = air_density(TS)
    T     = air_temperature(TS)
    q_pt  = PhasePartition_equil(T, ρ, q_tot)

  # Assign State Variables
  u1, u2 = FT(6), FT(7)
  v1, v2 = FT(-4.25), FT(-5.5)
  w = FT(0)
  if (xvert <= zi)
      u, v = u1, v1
  elseif (xvert >= ziplus)
      u, v = u2, v2
  else
      m = (ziplus - zi)/(u2 - u1)
      u = (xvert - zi)/m + u1

      m = (ziplus - zi)/(v2 - v1)
      v = (xvert - zi)/m + v1
  end
  e_kin       = FT(1/2) * (u^2 + v^2 + w^2)
  e_pot       = grav * xvert
  E           = ρ * total_energy(e_kin, e_pot, T, q_pt)
  state.ρ     = ρ
  state.ρu    = SVector(ρ*u, ρ*v, ρ*w)
  state.ρe    = E
  state.moisture.ρq_tot = ρ * q_tot

end

function run(mpicomm, ArrayType, dim, topl, N, timeend, FT, dt, C_smag, LHF, SHF, C_drag, xmax, ymax, zmax, zsponge, out_dir)
  # Grid setup (topl contains brickrange information)
  grid = DiscontinuousSpectralElementGrid(topl,
                                          FloatType = FT,
                                          DeviceArray = ArrayType,
                                          polynomialorder = N,
                                         )
  # Problem constants
  # Radiation model
  κ             = FT(85)
  α_z           = FT(1)
  z_i           = FT(840)
  D_subsidence  = FT(3.75e-6)
  ρ_i           = FT(1.13)
  F_0           = FT(70)
  F_1           = FT(22)
  # Geostrophic forcing
  f_coriolis    = FT(7.62e-5)
  u_geostrophic = FT(7.0)
  v_geostrophic = FT(-5.5)
  w_ref         = FT(0)
  u_relaxation  = SVector(u_geostrophic, v_geostrophic, w_ref)
  #Sponge:
  c_sponge = 1

  # Model definition
  model = AtmosModel(FlatOrientation(),
                     NoReferenceState(),
                     SmagorinskyLilly{FT}(2*C_smag),
                     EquilMoist(),
                     StevensRadiation{FT}(κ, α_z, z_i, ρ_i, D_subsidence, F_0, F_1),
                     (Gravity(),
                      RayleighSponge{FT}(zmax, zsponge, c_sponge, u_relaxation),
                      GeostrophicForcing{FT}(f_coriolis, u_geostrophic, v_geostrophic)),
                     DYCOMS_BC{FT}(C_drag, LHF, SHF),
                     Initialise_DYCOMS!)
  # Balancelaw description
  dg = DGModel(model,
               grid,
               Rusanov(),
               CentralNumericalFluxDiffusive(),
               CentralGradPenalty())
  #Q = init_ode_state(dg, FT(0); device=CPU())
  Q = init_ode_state(dg, FT(0))
  lsrk = LSRK54CarpenterKennedy(dg, Q; dt = dt, t0 = 0)
  # Calculating initial condition norm
 #= eng0 = norm(Q)
  @info @sprintf """Starting
  norm(Q₀) = %.16e""" eng0
 =#
  # Set up the information callback
  starttime = Ref(now())
  cbinfo = GenericCallbacks.EveryXWallTimeSeconds(60, mpicomm) do (s=false)
    if s
      starttime[] = now()
    else
      #= energy = norm(Q) =#
      @info @sprintf("""Update
                     simtime = %.16e
                     runtime = %s
                     """, ODESolvers.gettime(lsrk),
                     Dates.format(convert(Dates.DateTime,
                                          Dates.now()-starttime[]),
                                  Dates.dateformat"HH:MM:SS"))
    end
  end


  # Setup VTK output callbacks
  out_interval = 5000
  step = [0]
  cbvtk = GenericCallbacks.EveryXSimulationSteps(out_interval) do (init=false)
    fprefix = @sprintf("dycoms_%dD_mpirank%04d_step%04d", dim,
                       MPI.Comm_rank(mpicomm), step[1])
    outprefix = joinpath(out_dir, fprefix)
    @debug "doing VTK output" outprefix
    writevtk(outprefix, Q, dg, flattenednames(vars_state(model,FT)),
             dg.auxstate, flattenednames(vars_aux(model,FT)))

    step[1] += 1
    nothing
  end

  # Get statistics during run
  diagnostics_time_str = string(now())
  cbdiagnostics = GenericCallbacks.EveryXSimulationSteps(out_interval) do (init=false)
    sim_time_str = string(ODESolvers.gettime(lsrk))
    gather_diagnostics(mpicomm, dg, Q, diagnostics_time_str, sim_time_str,
                       xmax, ymax, out_dir)
  end

  # Filter (Exponential via Callback)
  filterorder = 14
<<<<<<< HEAD
  cbexpfilter = EveryXSimulationSteps(1) do
=======
  filter_interval_exonential = 10
  cbexpfilter = GenericCallbacks.EveryXSimulationSteps(filter_interval_exonential) do
>>>>>>> 6a93ddb3
    # Applies exponential filter to all prognostic variables
    Filters.apply!(Q, 1:size(Q, 2), grid,ExponentialFilter(grid, 0, filterorder))
    nothing
  end

  # Filter (TMAR via Callback)
<<<<<<< HEAD
  cbtmarfilter = EveryXSimulationSteps(1) do
=======
  filter_interval_TMAR = 10
  cbtmarfilter = GenericCallbacks.EveryXSimulationSteps(filter_interval_TMAR) do
>>>>>>> 6a93ddb3
    # Applies positivity cutoff to ρq_tot only
    Filters.apply!(Q, 6, disc.grid, TMARFilter())
    nothing
  end

<<<<<<< HEAD
  # Optional callback (filters) included
  solve!(Q, lsrk; timeend=timeend, callbacks=(cbinfo, cbvtk, cbdiagnostics, ))
=======
    
  #solve!(Q, lsrk; timeend=timeend, callbacks=(cbinfo, cbvtk, cbdiagnostics))
  solve!(Q, lsrk; timeend=timeend, callbacks=(cbinfo, cbvtk, cbdiagnostics))
>>>>>>> 6a93ddb3

  # Get statistics at the end of the run
  sim_time_str = string(ODESolvers.gettime(lsrk))
  gather_diagnostics(mpicomm, dg, Q, diagnostics_time_str, sim_time_str,
                     xmax, ymax, out_dir)

  # Print some end of the simulation information
 #= engf = norm(Q)
  Qe = init_ode_state(dg, FT(timeend))

  engfe = norm(Qe)
  errf = euclidean_distance(Q, Qe)
  @info @sprintf """Finished
  norm(Q)                 = %.16e
  norm(Q) / norm(Q₀)      = %.16e
  norm(Q) - norm(Q₀)      = %.16e
  norm(Q - Qe)            = %.16e
  norm(Q - Qe) / norm(Qe) = %.16e
  """ engf engf/eng0 engf-eng0 errf errf / engfe
  engf/eng0
=#
end

using Test
let
  MPI.Initialized() || MPI.Init()
  mpicomm = MPI.COMM_WORLD

  ll = uppercase(get(ENV, "JULIA_LOG_LEVEL", "INFO"))
  loglevel = ll == "DEBUG" ? Logging.Debug :
    ll == "WARN"  ? Logging.Warn  :
    ll == "ERROR" ? Logging.Error : Logging.Info
  logger_stream = MPI.Comm_rank(mpicomm) == 0 ? stderr : devnull
  global_logger(ConsoleLogger(logger_stream, loglevel))

  out_dir = get(ENV, "OUT_DIR", "output")
  mkpath(out_dir)

  @static if haspkg("CUDAnative")
      device!(MPI.Comm_rank(mpicomm) % length(devices()))
  end

 # @testset "$(@__FILE__)" for ArrayType in ArrayTypes
  for ArrayType in ArrayTypes
    # Problem type
    FT = Float32
    # DG polynomial order
    N = 4
    # SGS Filter constants
<<<<<<< HEAD
    C_smag = FT(0.20)
=======
    C_smag = FT(0.18)
>>>>>>> 6a93ddb3
    LHF    = FT(115)
    SHF    = FT(15)
    C_drag = FT(0.0011)
    # User defined domain parameters
    Δx, Δy, Δz = 50, 50, 20
    #xmin, xmax = 0, 3200
    #ymin, ymax = 0, 3200
    xmin, xmax = 0, 1000
    ymin, ymax = 0, 1000
    zmin, zmax = 0, 1500

    grid_resolution = [Δx, Δy, Δz]
    domain_size     = [xmin, xmax, ymin, ymax, zmin, zmax]
    dim = length(grid_resolution)

    brickrange = (grid1d(xmin, xmax, elemsize=FT(grid_resolution[1])*N),
                  grid1d(ymin, ymax, elemsize=FT(grid_resolution[2])*N),
                  grid1d(zmin, zmax, elemsize=FT(grid_resolution[end])*N))
    zmax = brickrange[dim][end]

    zsponge = FT(1000.0)
    topl = StackedBrickTopology(mpicomm, brickrange,
                                periodicity = (true, true, false),
                                boundary=((0,0),(0,0),(1,2)))
    dt = 0.01
    timeend = 14400
    @info (ArrayType, dt, FT, dim)
    result = run(mpicomm, ArrayType, dim, topl,
                 N, timeend, FT, dt, C_smag, LHF, SHF, C_drag, xmax, ymax, zmax, zsponge,
                 out_dir)

  end
  @show LH_v0
  @show R_d
  @show MSLP
  @show cp_d
end

#include(joinpath("..","..","..","src","Diagnostics","graph_diagnostic.jl"))
nothing<|MERGE_RESOLUTION|>--- conflicted
+++ resolved
@@ -8,13 +8,20 @@
 using CLIMA.Diagnostics
 using CLIMA.MPIStateArrays
 using CLIMA.LowStorageRungeKuttaMethod
+using CLIMA.AdditiveRungeKuttaMethod
 using CLIMA.ODESolvers
 using CLIMA.GenericCallbacks
 using CLIMA.Atmos
+using CLIMA.GeneralizedMinimalResidualSolver
 using CLIMA.VariableTemplates
+using CLIMA.LinearSolvers
 using CLIMA.MoistThermodynamics
 using CLIMA.PlanetParameters
 using CLIMA.VTK
+
+using CLIMA.ColumnwiseLUSolver: SingleColumnLU, ManyColumnLU, banded_matrix,
+                                banded_matrix_vector_product!
+using CLIMA.DGmethods: EveryDirection, HorizontalDirection, VerticalDirection
 
 using CLIMA.Atmos: vars_state, vars_aux
 
@@ -70,11 +77,7 @@
   cpd::FT       = cp_d
 
   # These constants are those used by Stevens et al. (2005)
-<<<<<<< HEAD
   qref::FT      = FT(9.0e-3)
-=======
-  qref::FT      = FT(8.3e-3)
->>>>>>> 6a93ddb3
   q_tot_sfc::FT = qref
   q_pt_sfc      = PhasePartition(q_tot_sfc)
   Rm_sfc::FT    = 461.5 #gas_constant_air(q_pt_sfc) # 461.5
@@ -155,7 +158,7 @@
 
 end
 
-function run(mpicomm, ArrayType, dim, topl, N, timeend, FT, dt, C_smag, LHF, SHF, C_drag, xmax, ymax, zmax, zsponge, out_dir)
+function run(mpicomm, ArrayType, dim, topl, N, timeend, FT, dt, C_s, LHF, SHF, C_drag, xmax, ymax, zmax, zsponge, out_dir, explicit)
   # Grid setup (topl contains brickrange information)
   grid = DiscontinuousSpectralElementGrid(topl,
                                           FloatType = FT,
@@ -179,32 +182,64 @@
   u_relaxation  = SVector(u_geostrophic, v_geostrophic, w_ref)
   #Sponge:
   c_sponge = 1
-
   # Model definition
   model = AtmosModel(FlatOrientation(),
-                     NoReferenceState(),
-                     SmagorinskyLilly{FT}(2*C_smag),
+                     # Hydrostatic, dry atmos as reference state
+                     HydrostaticState(IsothermalProfile(FT(290)),FT(0)),
+                     # SmagorinskyLilly
+                     SmagorinskyLilly{FT}(C_s),
+                     # EquilMoist
                      EquilMoist(),
+                     # Radiation
                      StevensRadiation{FT}(κ, α_z, z_i, ρ_i, D_subsidence, F_0, F_1),
+                     # Sources 
                      (Gravity(),
                       RayleighSponge{FT}(zmax, zsponge, c_sponge, u_relaxation),
                       GeostrophicForcing{FT}(f_coriolis, u_geostrophic, v_geostrophic)),
+                     # B.C.
                      DYCOMS_BC{FT}(C_drag, LHF, SHF),
+                     # InitialConditions
                      Initialise_DYCOMS!)
+  
   # Balancelaw description
   dg = DGModel(model,
                grid,
                Rusanov(),
                CentralNumericalFluxDiffusive(),
                CentralGradPenalty())
+  
+  linmodel = AtmosAcousticGravityLinearModel(model)
+
+  vdg = DGModel(linmodel,
+                grid,
+                Rusanov(),
+                CentralNumericalFluxDiffusive(),
+                CentralGradPenalty(),
+                auxstate=dg.auxstate,
+                direction=VerticalDirection())
+  
   #Q = init_ode_state(dg, FT(0); device=CPU())
   Q = init_ode_state(dg, FT(0))
-  lsrk = LSRK54CarpenterKennedy(dg, Q; dt = dt, t0 = 0)
   # Calculating initial condition norm
  #= eng0 = norm(Q)
   @info @sprintf """Starting
   norm(Q₀) = %.16e""" eng0
  =#
+
+  # Setup VTK output callbacks
+  out_interval = 5000
+  step = [0]
+  cbvtk = GenericCallbacks.EveryXSimulationSteps(out_interval) do (init=false)
+    fprefix = @sprintf("dycoms_%dD_mpirank%04d_step%04d", dim,
+                       MPI.Comm_rank(mpicomm), step[1])
+    outprefix = joinpath(out_dir, fprefix)
+    writevtk(outprefix, Q, dg, flattenednames(vars_state(model,FT)),
+             dg.auxstate, flattenednames(vars_aux(model,FT)))
+
+    step[1] += 1
+    nothing
+  end
+
   # Set up the information callback
   starttime = Ref(now())
   cbinfo = GenericCallbacks.EveryXWallTimeSeconds(60, mpicomm) do (s=false)
@@ -215,73 +250,53 @@
       @info @sprintf("""Update
                      simtime = %.16e
                      runtime = %s
-                     """, ODESolvers.gettime(lsrk),
+                     """, ODESolvers.gettime(solver),
                      Dates.format(convert(Dates.DateTime,
                                           Dates.now()-starttime[]),
                                   Dates.dateformat"HH:MM:SS"))
     end
   end
 
-
-  # Setup VTK output callbacks
-  out_interval = 5000
-  step = [0]
-  cbvtk = GenericCallbacks.EveryXSimulationSteps(out_interval) do (init=false)
-    fprefix = @sprintf("dycoms_%dD_mpirank%04d_step%04d", dim,
-                       MPI.Comm_rank(mpicomm), step[1])
-    outprefix = joinpath(out_dir, fprefix)
-    @debug "doing VTK output" outprefix
-    writevtk(outprefix, Q, dg, flattenednames(vars_state(model,FT)),
-             dg.auxstate, flattenednames(vars_aux(model,FT)))
-
-    step[1] += 1
-    nothing
-  end
-
   # Get statistics during run
   diagnostics_time_str = string(now())
   cbdiagnostics = GenericCallbacks.EveryXSimulationSteps(out_interval) do (init=false)
-    sim_time_str = string(ODESolvers.gettime(lsrk))
+    sim_time_str = string(ODESolvers.gettime(solver))
     gather_diagnostics(mpicomm, dg, Q, diagnostics_time_str, sim_time_str,
                        xmax, ymax, out_dir)
   end
 
   # Filter (Exponential via Callback)
   filterorder = 14
-<<<<<<< HEAD
-  cbexpfilter = EveryXSimulationSteps(1) do
-=======
-  filter_interval_exonential = 10
-  cbexpfilter = GenericCallbacks.EveryXSimulationSteps(filter_interval_exonential) do
->>>>>>> 6a93ddb3
+  cbexpfilter = GenericCallbacks.EveryXSimulationSteps(1) do
     # Applies exponential filter to all prognostic variables
-    Filters.apply!(Q, 1:size(Q, 2), grid,ExponentialFilter(grid, 0, filterorder))
+    Filters.apply!(Q, 1:size(Q, 2), dg.grid,ExponentialFilter(grid, 0, filterorder))
     nothing
   end
 
   # Filter (TMAR via Callback)
-<<<<<<< HEAD
-  cbtmarfilter = EveryXSimulationSteps(1) do
-=======
-  filter_interval_TMAR = 10
-  cbtmarfilter = GenericCallbacks.EveryXSimulationSteps(filter_interval_TMAR) do
->>>>>>> 6a93ddb3
+  cbtmarfilter = GenericCallbacks.EveryXSimulationSteps(1) do
     # Applies positivity cutoff to ρq_tot only
-    Filters.apply!(Q, 6, disc.grid, TMARFilter())
+    Filters.apply!(Q, 6, dg.grid, TMARFilter())
     nothing
   end
 
-<<<<<<< HEAD
+  if explicit == 1
+    solver = LSRK54CarpenterKennedy(dg, Q; dt = dt, t0 = 0)
+    numberofsteps = convert(Int64, cld(timeend, dt))
+    dt = timeend / numberofsteps
+  else
+    solver = ARK548L2SA2KennedyCarpenter(dg, vdg, SingleColumnLU(), Q;
+                                           dt = dt, t0 = 0,
+                                           split_nonlinear_linear=false)
+    numberofsteps = convert(Int64, cld(timeend, dt))
+    dt = timeend / numberofsteps * 20
+  end
+
   # Optional callback (filters) included
-  solve!(Q, lsrk; timeend=timeend, callbacks=(cbinfo, cbvtk, cbdiagnostics, ))
-=======
-    
-  #solve!(Q, lsrk; timeend=timeend, callbacks=(cbinfo, cbvtk, cbdiagnostics))
-  solve!(Q, lsrk; timeend=timeend, callbacks=(cbinfo, cbvtk, cbdiagnostics))
->>>>>>> 6a93ddb3
+  solve!(Q, solver; timeend=timeend, callbacks=(cbinfo, cbvtk, cbdiagnostics))
 
   # Get statistics at the end of the run
-  sim_time_str = string(ODESolvers.gettime(lsrk))
+  sim_time_str = string(ODESolvers.gettime(solver))
   gather_diagnostics(mpicomm, dg, Q, diagnostics_time_str, sim_time_str,
                      xmax, ymax, out_dir)
 
@@ -328,20 +343,14 @@
     # DG polynomial order
     N = 4
     # SGS Filter constants
-<<<<<<< HEAD
-    C_smag = FT(0.20)
-=======
-    C_smag = FT(0.18)
->>>>>>> 6a93ddb3
     LHF    = FT(115)
     SHF    = FT(15)
     C_drag = FT(0.0011)
+    C_s = FT(0.13)
     # User defined domain parameters
-    Δx, Δy, Δz = 50, 50, 20
-    #xmin, xmax = 0, 3200
-    #ymin, ymax = 0, 3200
-    xmin, xmax = 0, 1000
-    ymin, ymax = 0, 1000
+    Δx, Δy, Δz = 50, 50, 10
+    xmin, xmax = 0, 900
+    ymin, ymax = 0, 900
     zmin, zmax = 0, 1500
 
     grid_resolution = [Δx, Δy, Δz]
@@ -350,25 +359,22 @@
 
     brickrange = (grid1d(xmin, xmax, elemsize=FT(grid_resolution[1])*N),
                   grid1d(ymin, ymax, elemsize=FT(grid_resolution[2])*N),
-                  grid1d(zmin, zmax, elemsize=FT(grid_resolution[end])*N))
+                  grid1d(zmin, zmax, elemsize=FT(grid_resolution[3])*N))
     zmax = brickrange[dim][end]
 
-    zsponge = FT(1000.0)
+    zsponge = FT(1200.0)
     topl = StackedBrickTopology(mpicomm, brickrange,
                                 periodicity = (true, true, false),
                                 boundary=((0,0),(0,0),(1,2)))
-    dt = 0.01
+    dt = 0.005
     timeend = 14400
+    explicit = 1
     @info (ArrayType, dt, FT, dim)
     result = run(mpicomm, ArrayType, dim, topl,
-                 N, timeend, FT, dt, C_smag, LHF, SHF, C_drag, xmax, ymax, zmax, zsponge,
-                 out_dir)
-
-  end
-  @show LH_v0
-  @show R_d
-  @show MSLP
-  @show cp_d
+                 N, timeend, FT, dt, C_s, LHF, SHF, C_drag, xmax, ymax, zmax, zsponge,
+                 out_dir, explicit)
+
+  end
 end
 
 #include(joinpath("..","..","..","src","Diagnostics","graph_diagnostic.jl"))
