using .NumericalFluxes: GradNumericalPenalty, diffusive_boundary_penalty!,
                        diffusive_penalty!,
                        NumericalFluxNonDiffusive, NumericalFluxDiffusive,
                        numerical_flux_nondiffusive!,
                        numerical_boundary_flux_nondiffusive!,
                        numerical_flux_diffusive!,
                        numerical_boundary_flux_diffusive!

using ..Mesh.Geometry

using Requires
@init @require CUDAnative = "be33ccc6-a3ff-5ff2-a52e-74243cff1e17" begin
  using .CUDAnative
end

# {{{ FIXME: remove this after we've figure out how to pass through to kernel
const _ξ1x1, _ξ2x1, _ξ3x1 = Grids._ξ1x1, Grids._ξ2x1, Grids._ξ3x1
const _ξ1x2, _ξ2x2, _ξ3x2 = Grids._ξ1x2, Grids._ξ2x2, Grids._ξ3x2
const _ξ1x3, _ξ2x3, _ξ3x3 = Grids._ξ1x3, Grids._ξ2x3, Grids._ξ3x3
const _M, _MI = Grids._M, Grids._MI
const _x1, _x2, _x3 = Grids._x1, Grids._x2, Grids._x3
const _JcV = Grids._JcV

const _n1, _n2, _n3 = Grids._n1, Grids._n2, Grids._n3
const _sM, _vMI = Grids._sM, Grids._vMI
# }}}

"""
    volumerhs!(bl::BalanceLaw, Val(polyorder), rhs, Q, Qvisc, auxstate,
               vgeo, t, D, elems)

Computational kernel: Evaluate the volume integrals on right-hand side of a
`DGBalanceLaw` semi-discretization.

See [`odefun!`](@ref) for usage.
"""
function volumerhs!(bl::BalanceLaw, ::Val{dim}, ::Val{polyorder}, ::direction,
                    rhs, Q, Qvisc, auxstate, vgeo, t,
                    ω, D, elems, increment) where {dim, polyorder, direction}
  N = polyorder
  FT = eltype(Q)
  nstate = num_state(bl,FT)
  nviscstate = num_diffusive(bl,FT)
  nauxstate = num_aux(bl,FT)

  Nq = N + 1

  Nqk = dim == 2 ? 1 : Nq

  s_F = @shmem FT (3, Nq, Nq, Nqk, nstate)
  s_ω = @shmem FT (Nq, )
  s_half_D = @shmem FT (Nq, Nq)
  l_rhs = @scratch FT (nstate, Nq, Nq, Nqk) 3

  source! !== nothing && (l_S = MArray{Tuple{nstate}, FT}(undef))
  l_Q = @scratch FT (nstate, Nq, Nq, Nqk) 3
  l_Qvisc = MArray{Tuple{nviscstate}, FT}(undef)
  l_aux = @scratch FT (nauxstate, Nq, Nq, Nqk) 3
  l_F = MArray{Tuple{3, nstate}, FT}(undef)
  l_M = @scratch FT (Nq, Nq, Nqk) 3
  l_ξ1x1 = @scratch FT (Nq, Nq, Nqk) 3
  l_ξ1x2 = @scratch FT (Nq, Nq, Nqk) 3
  l_ξ1x3 = @scratch FT (Nq, Nq, Nqk) 3
  if dim == 3 || (dim == 2 && direction == EveryDirection)
    l_ξ2x1 = @scratch FT (Nq, Nq, Nqk) 3
    l_ξ2x2 = @scratch FT (Nq, Nq, Nqk) 3
    l_ξ2x3 = @scratch FT (Nq, Nq, Nqk) 3
  end
  if dim == 3 && direction == EveryDirection
    l_ξ3x1 = @scratch FT (Nq, Nq, Nqk) 3
    l_ξ3x2 = @scratch FT (Nq, Nq, Nqk) 3
    l_ξ3x3 = @scratch FT (Nq, Nq, Nqk) 3
  end

  @inbounds @loop for k in (1; threadIdx().z)
    @loop for j in (1:Nq; threadIdx().y)
      s_ω[j] = ω[j]
      @loop for i in (1:Nq; threadIdx().x)
        s_half_D[i, j] = D[i, j] / 2
      end
    end
  end

  @inbounds @views @loop for e in (elems; blockIdx().x)
    @loop for k in (1:Nqk; threadIdx().z)
      @loop for j in (1:Nq; threadIdx().y)
        @loop for i in (1:Nq; threadIdx().x)
          ijk = i + Nq * ((j-1) + Nq * (k-1))
          l_M[i, j, k] = vgeo[ijk, _M, e]
          l_ξ1x1[i, j, k] = vgeo[ijk, _ξ1x1, e]
          l_ξ1x2[i, j, k] = vgeo[ijk, _ξ1x2, e]
          l_ξ1x3[i, j, k] = vgeo[ijk, _ξ1x3, e]
          if dim == 3 || (dim == 2 && direction == EveryDirection)
            l_ξ2x1[i, j, k] = vgeo[ijk, _ξ2x1, e]
            l_ξ2x2[i, j, k] = vgeo[ijk, _ξ2x2, e]
            l_ξ2x3[i, j, k] = vgeo[ijk, _ξ2x3, e]
          end
          if dim == 3 && direction == EveryDirection
            l_ξ3x1[i, j, k] = vgeo[ijk, _ξ3x1, e]
            l_ξ3x2[i, j, k] = vgeo[ijk, _ξ3x2, e]
            l_ξ3x3[i, j, k] = vgeo[ijk, _ξ3x3, e]
          end

          @unroll for s = 1:nstate
            l_rhs[s, i, j, k] = increment ? rhs[ijk, s, e] : zero(FT)
          end

          @unroll for s = 1:nstate
            l_Q[s, i, j, k] = Q[ijk, s, e]
          end

          @unroll for s = 1:nauxstate
            l_aux[s, i, j, k] = auxstate[ijk, s, e]
          end

          fill!(l_F, -zero(eltype(l_F)))
          flux_nondiffusive!(bl, Grad{vars_state(bl,FT)}(l_F),
                             Vars{vars_state(bl,FT)}(l_Q[:, i, j, k]),
                             Vars{vars_aux(bl,FT)}(l_aux[:, i, j, k]), t)

          @unroll for s = 1:nstate
            s_F[1,i,j,k,s] = l_F[1,s]
            s_F[2,i,j,k,s] = l_F[2,s]
            s_F[3,i,j,k,s] = l_F[3,s]
          end

          # if source! !== nothing
          fill!(l_S, -zero(eltype(l_S)))
          source!(bl, Vars{vars_state(bl,FT)}(l_S),
                  Vars{vars_state(bl,FT)}(l_Q[:, i, j, k]),
                  Vars{vars_aux(bl,FT)}(l_aux[:, i, j, k]), t)

          @unroll for s = 1:nstate
            l_rhs[s, i, j, k] += l_S[s]
          end
        end
      end
    end
    @synchronize

    # Weak "outside metrics" derivative
    @loop for k in (1:Nqk; threadIdx().z)
      @loop for j in (1:Nq; threadIdx().y)
        @loop for i in (1:Nq; threadIdx().x)
          @unroll for n = 1:Nq
            @unroll for s = 1:nstate
              Dni = s_half_D[n, i] * s_ω[n] / s_ω[i]
              if dim == 3 || (dim == 2 && direction == EveryDirection)
                Dnj = s_half_D[n, j] * s_ω[n] / s_ω[j]
              end
              if dim == 3 && direction == EveryDirection
                Dnk = s_half_D[n, k] * s_ω[n] / s_ω[k]
              end

              # ξ1-grid lines
              l_rhs[s, i, j, k] += l_ξ1x1[i, j, k] * Dni * s_F[1, n, j, k, s]
              l_rhs[s, i, j, k] += l_ξ1x2[i, j, k] * Dni * s_F[2, n, j, k, s]
              l_rhs[s, i, j, k] += l_ξ1x3[i, j, k] * Dni * s_F[3, n, j, k, s]

              # ξ2-grid lines
              if dim == 3 || (dim == 2 && direction == EveryDirection)
                l_rhs[s, i, j, k] += l_ξ2x1[i, j, k] * Dnj * s_F[1, i, n, k, s]
                l_rhs[s, i, j, k] += l_ξ2x2[i, j, k] * Dnj * s_F[2, i, n, k, s]
                l_rhs[s, i, j, k] += l_ξ2x3[i, j, k] * Dnj * s_F[3, i, n, k, s]
              end

              # ξ3-grid lines
              if dim == 3 && direction == EveryDirection
                l_rhs[s, i, j, k] += l_ξ3x1[i, j, k] * Dnk * s_F[1, i, j, n, s]
                l_rhs[s, i, j, k] += l_ξ3x2[i, j, k] * Dnk * s_F[2, i, j, n, s]
                l_rhs[s, i, j, k] += l_ξ3x3[i, j, k] * Dnk * s_F[3, i, j, n, s]
              end
            end
          end
        end
      end
    end
    @synchronize

    # Add in the diffusive flux (multiply by 2 since derivative is halfed)
    # This allows symmetric treament of the 2nd order derivative terms
    # as well as build "inside metrics" flux
    @loop for k in (1:Nqk; threadIdx().z)
      @loop for j in (1:Nq; threadIdx().y)
        @loop for i in (1:Nq; threadIdx().x)
          ijk = i + Nq * ((j-1) + Nq * (k-1))

          @unroll for s = 1:nviscstate
            l_Qvisc[s] = Qvisc[ijk, s, e]
          end

          fill!(l_F, -zero(eltype(l_F)))
          flux_diffusive!(bl, Grad{vars_state(bl,FT)}(l_F),
                          Vars{vars_state(bl,FT)}(l_Q[:, i, j, k]),
                          Vars{vars_diffusive(bl,FT)}(l_Qvisc),
                          Vars{vars_aux(bl,FT)}(l_aux[:, i, j, k]), t)

          @unroll for s = 1:nstate
            F1, F2, F3 = s_F[1,i,j,k,s], s_F[2,i,j,k,s], s_F[3,i,j,k,s]

            F1 += 2l_F[1,s]
            F2 += 2l_F[2,s]
            F3 += 2l_F[3,s]

            s_F[1,i,j,k,s] = l_M[i, j, k] * (l_ξ1x1[i, j, k] * F1 +
                                              l_ξ1x2[i, j, k] * F2 +
                                              l_ξ1x3[i, j, k] * F3)
            if dim == 3 || (dim == 2 && direction == EveryDirection)
              s_F[2,i,j,k,s] = l_M[i, j, k] * (l_ξ2x1[i, j, k] * F1 +
                                               l_ξ2x2[i, j, k] * F2 +
                                               l_ξ2x3[i, j, k] * F3)
            end
            if dim == 3 && direction == EveryDirection
              s_F[3,i,j,k,s] = l_M[i, j, k] * (l_ξ3x1[i, j, k] * F1 +
                                               l_ξ3x2[i, j, k] * F2 +
                                               l_ξ3x3[i, j, k] * F3)
            end
          end
        end
      end
    end
    @synchronize

    # Weak "inside metrics" derivative
    @loop for k in (1:Nqk; threadIdx().z)
      @loop for j in (1:Nq; threadIdx().y)
        @loop for i in (1:Nq; threadIdx().x)
          ijk = i + Nq * ((j-1) + Nq * (k-1))
          MI = vgeo[ijk, _MI, e]
          @unroll for s = 1:nstate
            @unroll for n = 1:Nq
              # ξ1-grid lines
              l_rhs[s, i, j, k] += MI * s_half_D[n, i] * s_F[1, n, j, k, s]

              # ξ2-grid lines
              if dim == 3 || (dim == 2 && direction == EveryDirection)
                l_rhs[s, i, j, k] += MI * s_half_D[n, j] * s_F[2, i, n, k, s]
              end

              # ξ3-grid lines
              if dim == 3 && direction == EveryDirection
                l_rhs[s, i, j, k] += MI * s_half_D[n, k] * s_F[3, i, j, n, s]
              end
            end
          end
        end
      end
    end
    @loop for k in (1:Nqk; threadIdx().z)
      @loop for j in (1:Nq; threadIdx().y)
        @loop for i in (1:Nq; threadIdx().x)
          ijk = i + Nq * ((j-1) + Nq * (k-1))
          @unroll for s = 1:nstate
            rhs[ijk, s, e] = l_rhs[s, i, j, k]
          end
        end
      end
    end
    @synchronize
  end
  nothing
end

function volumerhs!(bl::BalanceLaw, ::Val{dim}, ::Val{polyorder},
                    ::VerticalDirection, rhs, Q, Qvisc, auxstate, vgeo, t,
                    ω, D, elems, increment) where {dim, polyorder}
  N = polyorder
  FT = eltype(Q)
  nstate = num_state(bl,FT)
  nviscstate = num_diffusive(bl,FT)
  nauxstate = num_aux(bl,FT)

  Nq = N + 1

  Nqk = dim == 2 ? 1 : Nq

  s_F = @shmem FT (3, Nq, Nq, Nqk, nstate)
  s_ω = @shmem FT (Nq, )
  s_half_D = @shmem FT (Nq, Nq)
  l_rhs = @scratch FT (nstate, Nq, Nq, Nqk) 3

  source! !== nothing && (l_S = MArray{Tuple{nstate}, FT}(undef))
  l_Q = @scratch FT (nstate, Nq, Nq, Nqk) 3
  l_Qvisc = MArray{Tuple{nviscstate}, FT}(undef)
  l_aux = @scratch FT (nauxstate, Nq, Nq, Nqk) 3
  l_F = MArray{Tuple{3, nstate}, FT}(undef)
  l_M = @scratch FT (Nq, Nq, Nqk) 3

  l_ζx1 = @scratch FT (Nq, Nq, Nqk) 3
  l_ζx2 = @scratch FT (Nq, Nq, Nqk) 3
  l_ζx3 = @scratch FT (Nq, Nq, Nqk) 3

  _ζx1 = dim == 2 ? _ξ2x1 : _ξ3x1
  _ζx2 = dim == 2 ? _ξ2x2 : _ξ3x2
  _ζx3 = dim == 2 ? _ξ2x3 : _ξ3x3

  @inbounds @loop for k in (1; threadIdx().z)
    @loop for j in (1:Nq; threadIdx().y)
      s_ω[j] = ω[j]
      @loop for i in (1:Nq; threadIdx().x)
        s_half_D[i, j] = D[i, j] / 2
      end
    end
  end

  @inbounds @views @loop for e in (elems; blockIdx().x)
    @loop for k in (1:Nqk; threadIdx().z)
      @loop for j in (1:Nq; threadIdx().y)
        @loop for i in (1:Nq; threadIdx().x)
          ijk = i + Nq * ((j-1) + Nq * (k-1))
          l_M[i, j, k] = vgeo[ijk, _M, e]
          l_ζx1[i, j, k] = vgeo[ijk, _ζx1, e]
          l_ζx2[i, j, k] = vgeo[ijk, _ζx2, e]
          l_ζx3[i, j, k] = vgeo[ijk, _ζx3, e]

          @unroll for s = 1:nstate
            l_rhs[s, i, j, k] = increment ? rhs[ijk, s, e] : zero(FT)
          end

          @unroll for s = 1:nstate
            l_Q[s, i, j, k] = Q[ijk, s, e]
          end

          @unroll for s = 1:nauxstate
            l_aux[s, i, j, k] = auxstate[ijk, s, e]
          end

          fill!(l_F, -zero(eltype(l_F)))
          flux_nondiffusive!(bl, Grad{vars_state(bl,FT)}(l_F),
                             Vars{vars_state(bl,FT)}(l_Q[:, i, j, k]),
                             Vars{vars_aux(bl,FT)}(l_aux[:, i, j, k]), t)

          @unroll for s = 1:nstate
            s_F[1,i,j,k,s] = l_F[1,s]
            s_F[2,i,j,k,s] = l_F[2,s]
            s_F[3,i,j,k,s] = l_F[3,s]
          end

          # if source! !== nothing
          fill!(l_S, -zero(eltype(l_S)))
          source!(bl, Vars{vars_state(bl,FT)}(l_S),
                  Vars{vars_state(bl,FT)}(l_Q[:, i, j, k]),
                  Vars{vars_aux(bl,FT)}(l_aux[:, i, j, k]), t)

          @unroll for s = 1:nstate
            l_rhs[s, i, j, k] += l_S[s]
          end
        end
      end
    end
    @synchronize

    # Weak "outside metrics" derivative
    @loop for k in (1:Nqk; threadIdx().z)
      @loop for j in (1:Nq; threadIdx().y)
        @loop for i in (1:Nq; threadIdx().x)
          @unroll for n = 1:Nq
            @unroll for s = 1:nstate
              if dim == 2
                Dnj = s_half_D[n, j] * s_ω[n] / s_ω[j]
                l_rhs[s, i, j, k] += l_ζx1[i, j, k] * Dnj * s_F[1, i, n, k, s]
                l_rhs[s, i, j, k] += l_ζx2[i, j, k] * Dnj * s_F[2, i, n, k, s]
                l_rhs[s, i, j, k] += l_ζx3[i, j, k] * Dnj * s_F[3, i, n, k, s]
              else
                Dnk = s_half_D[n, k] * s_ω[n] / s_ω[k]
                l_rhs[s, i, j, k] += l_ζx1[i, j, k] * Dnk * s_F[1, i, j, n, s]
                l_rhs[s, i, j, k] += l_ζx2[i, j, k] * Dnk * s_F[2, i, j, n, s]
                l_rhs[s, i, j, k] += l_ζx3[i, j, k] * Dnk * s_F[3, i, j, n, s]
              end
            end
          end
        end
      end
    end
    @synchronize

    # Build "inside metrics" flux
    @loop for k in (1:Nqk; threadIdx().z)
      @loop for j in (1:Nq; threadIdx().y)
        @loop for i in (1:Nq; threadIdx().x)
          ijk = i + Nq * ((j-1) + Nq * (k-1))

          @unroll for s = 1:nviscstate
            l_Qvisc[s] = Qvisc[ijk, s, e]
          end

          fill!(l_F, -zero(eltype(l_F)))
          flux_diffusive!(bl, Grad{vars_state(bl,FT)}(l_F),
                          Vars{vars_state(bl,FT)}(l_Q[:, i, j, k]),
                          Vars{vars_diffusive(bl,FT)}(l_Qvisc),
                          Vars{vars_aux(bl,FT)}(l_aux[:, i, j, k]), t)

          @unroll for s = 1:nstate
            F1, F2, F3 = s_F[1,i,j,k,s], s_F[2,i,j,k,s], s_F[3,i,j,k,s]

            F1 += 2l_F[1,s]
            F2 += 2l_F[2,s]
            F3 += 2l_F[3,s]

            s_F[3,i,j,k,s] = l_M[i, j, k] * (l_ζx1[i, j, k] * F1 +
                                             l_ζx2[i, j, k] * F2 +
                                             l_ζx3[i, j, k] * F3)
          end
        end
      end
    end
    @synchronize

    # Weak "inside metrics" derivative
    @loop for k in (1:Nqk; threadIdx().z)
      @loop for j in (1:Nq; threadIdx().y)
        @loop for i in (1:Nq; threadIdx().x)
          ijk = i + Nq * ((j-1) + Nq * (k-1))
          MI = vgeo[ijk, _MI, e]
          @unroll for s = 1:nstate
            @unroll for n = 1:Nq
              if dim == 2
                Dnj = s_half_D[n, j]
                l_rhs[s, i, j, k] += MI * Dnj * s_F[3, i, n, k, s]
              else
                Dnk = s_half_D[n, k]
                l_rhs[s, i, j, k] += MI * Dnk * s_F[3, i, j, n, s]
              end
            end
          end
        end
      end
    end
    @loop for k in (1:Nqk; threadIdx().z)
      @loop for j in (1:Nq; threadIdx().y)
        @loop for i in (1:Nq; threadIdx().x)
          ijk = i + Nq * ((j-1) + Nq * (k-1))
          @unroll for s = 1:nstate
            rhs[ijk, s, e] = l_rhs[s, i, j, k]
          end
        end
      end
    end
    @synchronize
  end
  nothing
end

"""
    facerhs!(bl::BalanceLaw, Val(polyorder),
            numfluxnondiff::NumericalFluxNonDiffusive, 
            numfluxdiff::NumericalFluxDiffusive, 
            rhs, Q, Qvisc, auxstate,
            vgeo, sgeo, t, vmapM, vmapP, elemtobndy,
            elems)

Computational kernel: Evaluate the surface integrals on right-hand side of a
`BalanceLaw` semi-discretization.

See [`odefun!`](@ref) for usage.
"""
function facerhs!(bl::BalanceLaw, ::Val{dim}, ::Val{polyorder}, ::direction,
                  numfluxnondiff::NumericalFluxNonDiffusive,
                  numfluxdiff::NumericalFluxDiffusive,
                  rhs, Q, Qvisc, auxstate, vgeo, sgeo, t, vmapM, vmapP,
                  elemtobndy, elems) where {dim, polyorder, direction}
  N = polyorder
  FT = eltype(Q)
  nstate = num_state(bl,FT)
  nviscstate = num_diffusive(bl,FT)
  nauxstate = num_aux(bl,FT)

  if dim == 1
    Np = (N+1)
    Nfp = 1
    nface = 2
  elseif dim == 2
    Np = (N+1) * (N+1)
    Nfp = (N+1)
    nface = 4
  elseif dim == 3
    Np = (N+1) * (N+1) * (N+1)
    Nfp = (N+1) * (N+1)
    nface = 6
  end

  faces = 1:nface
  if direction == VerticalDirection
    faces = nface-1:nface
  elseif direction == HorizontalDirection
    faces = 1:nface-2
  end

  Nq = N + 1
  Nqk = dim == 2 ? 1 : Nq

  l_QM = MArray{Tuple{nstate}, FT}(undef)
  l_QviscM = MArray{Tuple{nviscstate}, FT}(undef)
  l_auxM = MArray{Tuple{nauxstate}, FT}(undef)

  # Need two copies since numerical_flux_nondiffusive! can modify QP
  l_QPnondiff = MArray{Tuple{nstate}, FT}(undef)
  l_QPdiff = MArray{Tuple{nstate}, FT}(undef)

  # Need two copies since numerical_flux_nondiffusive! can modify auxP
  l_auxPnondiff = MArray{Tuple{nauxstate}, FT}(undef)
  l_auxPdiff = MArray{Tuple{nauxstate}, FT}(undef)

  l_QviscP = MArray{Tuple{nviscstate}, FT}(undef)

  
  l_Q_bot1 = MArray{Tuple{nstate}, FT}(undef)
  l_Qvisc_bot1 = MArray{Tuple{nviscstate}, FT}(undef)
  l_aux_bot1 = MArray{Tuple{nauxstate}, FT}(undef)
  
  l_F = MArray{Tuple{nstate}, FT}(undef)

  @inbounds @loop for e in (elems; blockIdx().x)
    for f in faces
      @loop for n in (1:Nfp; threadIdx().x)
        nM = SVector(sgeo[_n1, n, f, e], sgeo[_n2, n, f, e], sgeo[_n3, n, f, e])
        sM, vMI = sgeo[_sM, n, f, e], sgeo[_vMI, n, f, e]
        idM, idP = vmapM[n, f, e], vmapP[n, f, e]

        eM, eP = e, ((idP - 1) ÷ Np) + 1
        vidM, vidP = ((idM - 1) % Np) + 1,  ((idP - 1) % Np) + 1

        # Load minus side data
        @unroll for s = 1:nstate
          l_QM[s] = Q[vidM, s, eM]
        end

        @unroll for s = 1:nviscstate
          l_QviscM[s] = Qvisc[vidM, s, eM]
        end

        @unroll for s = 1:nauxstate
          l_auxM[s] = auxstate[vidM, s, eM]
        end

        # Load plus side data
        @unroll for s = 1:nstate
          l_QPdiff[s] = l_QPnondiff[s] = l_QPdiff[s] = Q[vidP, s, eP]
        end

        @unroll for s = 1:nviscstate
          l_QviscP[s] = Qvisc[vidP, s, eP]
        end

        @unroll for s = 1:nauxstate
          l_auxPdiff[s] = l_auxPnondiff[s] = auxstate[vidP, s, eP]
        end

        bctype = elemtobndy[f, e]
        fill!(l_F, -zero(eltype(l_F)))
        if bctype == 0
          numerical_flux_nondiffusive!(numfluxnondiff, bl, l_F, nM, l_QM,
                                       l_auxM, l_QPnondiff, l_auxPnondiff, t)
          numerical_flux_diffusive!(numfluxdiff, bl, l_F, nM, l_QM, l_QviscM,
                                    l_auxM, l_QPdiff, l_QviscP, l_auxPdiff, t)
        else
          if (dim == 2 && f == 3) || (dim == 3 && f == 5) 
            # Loop up the first element along all horizontal elements
            @unroll for s = 1:nstate
              l_Q_bot1[s] = Q[n + Nqk^2, s, e]
            end
            @unroll for s = 1:nviscstate
              l_Qvisc_bot1[s] = Qvisc[n + Nqk^2, s, e]
            end
            @unroll for s = 1:nauxstate
              l_aux_bot1[s] = auxstate[n + Nqk^2,s, e]
            end
          end
          numerical_boundary_flux_nondiffusive!(numfluxnondiff, bl, l_F, nM,
                                                l_QM, l_auxM, l_QPnondiff,
                                                l_auxPnondiff, bctype, t,
                                                l_Q_bot1, l_aux_bot1)
          numerical_boundary_flux_diffusive!(numfluxdiff, bl, l_F, nM, l_QM,
                                             l_QviscM, l_auxM, l_QPdiff,
                                             l_QviscP, l_auxPdiff, bctype, t,
                                             l_Q_bot1, l_Qvisc_bot1, l_aux_bot1)
          surface_flux!(bl,
               Vars{vars_state(bl,DFloat)}(l_F),
               f,
               Vars{vars_state(bl,DFloat)}(l_QM),
               Vars{vars_diffusive(bl,DFloat)}(l_QviscM),
               Vars{vars_aux(bl,DFloat)}(l_auxM),
               t)
        end

        #Update RHS
        @unroll for s = 1:nstate
          # FIXME: Should we pretch these?
          rhs[vidM, s, eM] -= vMI * sM * l_F[s]
        end
      end
      # Need to wait after even faces to avoid race conditions
      f % 2 == 0 && @synchronize
    end
  end
  nothing
end

function volumeviscterms!(bl::BalanceLaw, ::Val{dim}, ::Val{polyorder},
                          ::direction, Q, Qvisc, auxstate, vgeo, t, D,
                          elems) where {dim, polyorder, direction}
  N = polyorder
  
  FT = eltype(Q)
  nstate = num_state(bl,FT)
  ngradstate = num_gradient(bl,FT)
  nviscstate = num_diffusive(bl,FT)
  nauxstate = num_aux(bl,FT)

  Nq = N + 1

  Nqk = dim == 2 ? 1 : Nq

  ngradtransformstate = nstate

  s_G = @shmem FT (Nq, Nq, Nqk, ngradstate)
  s_D = @shmem FT (Nq, Nq)

  l_Q = @scratch FT (ngradtransformstate, Nq, Nq, Nqk) 3
  l_aux = @scratch FT (nauxstate, Nq, Nq, Nqk) 3
  l_G = MArray{Tuple{ngradstate}, FT}(undef)
  l_Qvisc = MArray{Tuple{nviscstate}, FT}(undef)
  l_gradG = MArray{Tuple{3, ngradstate}, FT}(undef)

  @inbounds @loop for k in (1; threadIdx().z)
    @loop for j in (1:Nq; threadIdx().y)
      @loop for i in (1:Nq; threadIdx().x)
        s_D[i, j] = D[i, j]
      end
    end
  end

  @inbounds @views @loop for e in (elems; blockIdx().x)
    @loop for k in (1:Nqk; threadIdx().z)
      @loop for j in (1:Nq; threadIdx().y)
        @loop for i in (1:Nq; threadIdx().x)
          ijk = i + Nq * ((j-1) + Nq * (k-1))
          @unroll for s = 1:ngradtransformstate
            l_Q[s, i, j, k] = Q[ijk, s, e]
          end

          @unroll for s = 1:nauxstate
            l_aux[s, i, j, k] = auxstate[ijk, s, e]
          end

          fill!(l_G, -zero(eltype(l_G)))
          gradvariables!(bl, Vars{vars_gradient(bl,FT)}(l_G), Vars{vars_state(bl,FT)}(l_Q[:, i, j, k]),
                     Vars{vars_aux(bl,FT)}(l_aux[:, i, j, k]), t)
          @unroll for s = 1:ngradstate
            s_G[i, j, k, s] = l_G[s]
          end
        end
      end
    end
    @synchronize

    # Compute gradient of each state
    @loop for k in (1:Nqk; threadIdx().z)
      @loop for j in (1:Nq; threadIdx().y)
        @loop for i in (1:Nq; threadIdx().x)
          ijk = i + Nq * ((j-1) + Nq * (k-1))
          ξ1x1, ξ1x2, ξ1x3 = vgeo[ijk, _ξ1x1, e], vgeo[ijk, _ξ1x2, e], vgeo[ijk, _ξ1x3, e]
          if dim == 3 || (dim == 2 && direction == EveryDirection)
            ξ2x1, ξ2x2, ξ2x3 = vgeo[ijk, _ξ2x1, e], vgeo[ijk, _ξ2x2, e], vgeo[ijk, _ξ2x3, e]
          end
          if dim == 3 && direction == EveryDirection
            ξ3x1, ξ3x2, ξ3x3 = vgeo[ijk, _ξ3x1, e], vgeo[ijk, _ξ3x2, e], vgeo[ijk, _ξ3x3, e]
          end

          @unroll for s = 1:ngradstate
            Gξ1 = Gξ2 = Gξ3 = zero(FT)
            @unroll for n = 1:Nq
              Gξ1 += s_D[i, n] * s_G[n, j, k, s]
              if dim == 3 || (dim == 2 && direction == EveryDirection)
                Gξ2 += s_D[j, n] * s_G[i, n, k, s]
              end
              if dim == 3 && direction == EveryDirection
                Gξ3 += s_D[k, n] * s_G[i, j, n, s]
              end
            end
            l_gradG[1, s] = ξ1x1 * Gξ1
            l_gradG[2, s] = ξ1x2 * Gξ1
            l_gradG[3, s] = ξ1x3 * Gξ1

            if dim == 3 || (dim == 2 && direction == EveryDirection)
              l_gradG[1, s] += ξ2x1 * Gξ2
              l_gradG[2, s] += ξ2x2 * Gξ2
              l_gradG[3, s] += ξ2x3 * Gξ2
            end

            if dim == 3 && direction == EveryDirection
              l_gradG[1, s] += ξ3x1 * Gξ3
              l_gradG[2, s] += ξ3x2 * Gξ3
              l_gradG[3, s] += ξ3x3 * Gξ3
            end
          end

          fill!(l_Qvisc, -zero(eltype(l_Qvisc)))
          diffusive!(bl, Vars{vars_diffusive(bl,FT)}(l_Qvisc), Grad{vars_gradient(bl,FT)}(l_gradG),
                     Vars{vars_state(bl,FT)}(l_Q[:, i, j, k]), Vars{vars_aux(bl,FT)}(l_aux[:, i, j, k]), t)

          @unroll for s = 1:nviscstate
            Qvisc[ijk, s, e] = l_Qvisc[s]
          end
        end
      end
    end
    @synchronize
  end
end

function volumeviscterms!(bl::BalanceLaw, ::Val{dim}, ::Val{polyorder},
                          ::VerticalDirection, Q, Qvisc, auxstate, vgeo, t, D,
                          elems) where {dim, polyorder}
  N = polyorder

  FT = eltype(Q)
  nstate = num_state(bl,FT)
  ngradstate = num_gradient(bl,FT)
  nviscstate = num_diffusive(bl,FT)
  nauxstate = num_aux(bl,FT)

  Nq = N + 1

  Nqk = dim == 2 ? 1 : Nq

  ngradtransformstate = nstate

  s_G = @shmem FT (Nq, Nq, Nqk, ngradstate)
  s_D = @shmem FT (Nq, Nq)

  l_Q = @scratch FT (ngradtransformstate, Nq, Nq, Nqk) 3
  l_aux = @scratch FT (nauxstate, Nq, Nq, Nqk) 3
  l_G = MArray{Tuple{ngradstate}, FT}(undef)
  l_Qvisc = MArray{Tuple{nviscstate}, FT}(undef)
  l_gradG = MArray{Tuple{3, ngradstate}, FT}(undef)

  _ζx1 = dim == 2 ? _ξ2x1 : _ξ3x1
  _ζx2 = dim == 2 ? _ξ2x2 : _ξ3x2
  _ζx3 = dim == 2 ? _ξ2x3 : _ξ3x3

  @inbounds @loop for k in (1; threadIdx().z)
    @loop for j in (1:Nq; threadIdx().y)
      @loop for i in (1:Nq; threadIdx().x)
        s_D[i, j] = D[i, j]
      end
    end
  end

  @inbounds @views @loop for e in (elems; blockIdx().x)
    @loop for k in (1:Nqk; threadIdx().z)
      @loop for j in (1:Nq; threadIdx().y)
        @loop for i in (1:Nq; threadIdx().x)
          ijk = i + Nq * ((j-1) + Nq * (k-1))
          @unroll for s = 1:ngradtransformstate
            l_Q[s, i, j, k] = Q[ijk, s, e]
          end

          @unroll for s = 1:nauxstate
            l_aux[s, i, j, k] = auxstate[ijk, s, e]
          end

          fill!(l_G, -zero(eltype(l_G)))
          gradvariables!(bl, Vars{vars_gradient(bl,FT)}(l_G),
                         Vars{vars_state(bl,FT)}(l_Q[:, i, j, k]),
                         Vars{vars_aux(bl,FT)}(l_aux[:, i, j, k]), t)
          @unroll for s = 1:ngradstate
            s_G[i, j, k, s] = l_G[s]
          end
        end
      end
    end
    @synchronize

    # Compute gradient of each state
    @loop for k in (1:Nqk; threadIdx().z)
      @loop for j in (1:Nq; threadIdx().y)
        @loop for i in (1:Nq; threadIdx().x)
          ijk = i + Nq * ((j-1) + Nq * (k-1))
          ζx1 = vgeo[ijk, _ζx1, e]
          ζx2 = vgeo[ijk, _ζx2, e]
          ζx3 = vgeo[ijk, _ζx3, e]

          @unroll for s = 1:ngradstate
            Gζ = zero(FT)
            @unroll for n = 1:Nq
              if dim == 2
                Gζ += s_D[j, n] * s_G[i, n, k, s]
              elseif dim == 3
                Gζ += s_D[k, n] * s_G[i, j, n, s]
              end
            end
            l_gradG[1, s] = ζx1 * Gζ
            l_gradG[2, s] = ζx2 * Gζ
            l_gradG[3, s] = ζx3 * Gζ
          end

          fill!(l_Qvisc, -zero(eltype(l_Qvisc)))
<<<<<<< HEAD
          diffusive!(bl, Vars{vars_diffusive(bl,DFloat)}(l_Qvisc),
                     Grad{vars_gradient(bl,DFloat)}(l_gradG),
                     Vars{vars_state(bl,DFloat)}(l_Q[:, i, j, k]),
                     Vars{vars_aux(bl,DFloat)}(l_aux[:, i, j, k]), t)
=======
          diffusive!(bl, Vars{vars_diffusive(bl,FT)}(l_Qvisc),
                     Grad{vars_gradient(bl,FT)}(l_gradG),
                     Vars{vars_state(bl,FT)}(l_Q[:, i, j, k]),
                     Vars{vars_aux(bl,FT)}(l_aux[:, i, j, k]), t)
>>>>>>> 17cea7d4

          @unroll for s = 1:nviscstate
            Qvisc[ijk, s, e] = l_Qvisc[s]
          end
        end
      end
    end
    @synchronize
  end
end

function faceviscterms!(bl::BalanceLaw, ::Val{dim}, ::Val{polyorder},
                        ::direction, gradnumpenalty::GradNumericalPenalty, Q,
                        Qvisc, auxstate, vgeo, sgeo, t, vmapM, vmapP,
                        elemtobndy, elems) where {dim, polyorder, direction}
  N = polyorder
  FT = eltype(Q)
  nstate = num_state(bl,FT)
  ngradstate = num_gradient(bl,FT)
  nviscstate = num_diffusive(bl,FT)
  nauxstate = num_aux(bl,FT)

  if dim == 1
    Np = (N+1)
    Nfp = 1
    nface = 2
  elseif dim == 2
    Np = (N+1) * (N+1)
    Nfp = (N+1)
    nface = 4
  elseif dim == 3
    Np = (N+1) * (N+1) * (N+1)
    Nfp = (N+1) * (N+1)
    nface = 6
  end

  faces = 1:nface
  if direction == VerticalDirection
    faces = nface-1:nface
  elseif direction == HorizontalDirection
    faces = 1:nface-2
  end

  Nqk = dim == 2 ? 1 : N+1

  ngradtransformstate = nstate

  l_QM = MArray{Tuple{ngradtransformstate}, FT}(undef)
  l_auxM = MArray{Tuple{nauxstate}, FT}(undef)
  l_GM = MArray{Tuple{ngradstate}, FT}(undef)

  l_QP = MArray{Tuple{ngradtransformstate}, FT}(undef)
  l_auxP = MArray{Tuple{nauxstate}, FT}(undef)
  l_GP = MArray{Tuple{ngradstate}, FT}(undef)

  l_Qvisc = MArray{Tuple{nviscstate}, FT}(undef)

  l_Q_bot1 = MArray{Tuple{nstate}, FT}(undef)
  l_aux_bot1 = MArray{Tuple{nauxstate}, FT}(undef)

  @inbounds @loop for e in (elems; blockIdx().x)
    for f in faces
      @loop for n in (1:Nfp; threadIdx().x)
        nM = SVector(sgeo[_n1, n, f, e], sgeo[_n2, n, f, e], sgeo[_n3, n, f, e])
        sM, vMI = sgeo[_sM, n, f, e], sgeo[_vMI, n, f, e]
        idM, idP = vmapM[n, f, e], vmapP[n, f, e]

        eM, eP = e, ((idP - 1) ÷ Np) + 1
        vidM, vidP = ((idM - 1) % Np) + 1,  ((idP - 1) % Np) + 1

        # Load minus side data
        @unroll for s = 1:ngradtransformstate
          l_QM[s] = Q[vidM, s, eM]
        end

        @unroll for s = 1:nauxstate
          l_auxM[s] = auxstate[vidM, s, eM]
        end

        fill!(l_GM, -zero(eltype(l_GM)))
        gradvariables!(bl, Vars{vars_gradient(bl,FT)}(l_GM),
                       Vars{vars_state(bl,FT)}(l_QM),
                       Vars{vars_aux(bl,FT)}(l_auxM), t)

        # Load plus side data
        @unroll for s = 1:ngradtransformstate
          l_QP[s] = Q[vidP, s, eP]
        end

        @unroll for s = 1:nauxstate
          l_auxP[s] = auxstate[vidP, s, eP]
        end

        fill!(l_GP, -zero(eltype(l_GP)))
        gradvariables!(bl, Vars{vars_gradient(bl,FT)}(l_GP),
                       Vars{vars_state(bl,FT)}(l_QP),
                       Vars{vars_aux(bl,FT)}(l_auxP), t)

        bctype = elemtobndy[f, e]
        fill!(l_Qvisc, -zero(eltype(l_Qvisc)))
        if bctype == 0
          diffusive_penalty!(gradnumpenalty, bl, l_Qvisc, nM, l_GM, l_QM,
                             l_auxM, l_GP, l_QP, l_auxP, t)
        else
          if (dim == 2 && f == 3) || (dim == 3 && f == 5)
            # Loop up the first element along all horizontal elements
            @unroll for s = 1:nstate
              l_Q_bot1[s] = Q[n + Nqk^2, s, e]
            end
            @unroll for s = 1:nauxstate
              l_aux_bot1[s] = auxstate[n + Nqk^2,s, e]
            end
          end
          diffusive_boundary_penalty!(gradnumpenalty, bl, l_Qvisc, nM, l_GM,
                                      l_QM, l_auxM, l_GP, l_QP, l_auxP, bctype,
                                      t, l_Q_bot1, l_aux_bot1)
        end

        @unroll for s = 1:nviscstate
          Qvisc[vidM, s, eM] += vMI * sM * l_Qvisc[s]
        end
      end
      # Need to wait after even faces to avoid race conditions
      f % 2 == 0 && @synchronize
    end
  end
  nothing
end

function initstate!(bl::BalanceLaw, ::Val{dim}, ::Val{polyorder}, state, auxstate, vgeo, elems, args...) where {dim, polyorder}
  N = polyorder
  FT = eltype(auxstate)
  nauxstate = num_aux(bl,FT)
  nstate = num_state(bl,FT)

  Nq = N + 1
  Nqk = dim == 2 ? 1 : Nq
  Np = Nq * Nq * Nqk

  l_state = MArray{Tuple{nstate}, FT}(undef)
  l_aux = MArray{Tuple{nauxstate}, FT}(undef)

  @inbounds @loop for e in (elems; blockIdx().x)
    @loop for n in (1:Np; threadIdx().x)
      coords = SVector(vgeo[n, _x1, e], vgeo[n, _x2, e], vgeo[n, _x3, e])
      @unroll for s = 1:nauxstate
        l_aux[s] = auxstate[n, s, e]
      end
      @unroll for s = 1:nstate
        l_state[s] = state[n, s, e]
      end
      init_state!(bl, Vars{vars_state(bl,FT)}(l_state), Vars{vars_aux(bl,FT)}(l_aux), coords, args...)
      @unroll for s = 1:nstate
        state[n, s, e] = l_state[s]
      end
    end
  end
end


"""
    initauxstate!(bl::BalanceLaw, Val(polyorder), auxstate, vgeo, elems)

Computational kernel: Initialize the auxiliary state

See [`DGBalanceLaw`](@ref) for usage.
"""
function initauxstate!(bl::BalanceLaw, ::Val{dim}, ::Val{polyorder}, auxstate, vgeo, elems) where {dim, polyorder}
  N = polyorder  
  FT = eltype(auxstate)
  nauxstate = num_aux(bl,FT)

  Nq = N + 1
  Nqk = dim == 2 ? 1 : Nq
  Np = Nq * Nq * Nqk

  l_aux = MArray{Tuple{nauxstate}, FT}(undef)

  @inbounds @loop for e in (elems; blockIdx().x)
    @loop for n in (1:Np; threadIdx().x)
      @unroll for s = 1:nauxstate
        l_aux[s] = auxstate[n, s, e]
      end

      init_aux!(bl, Vars{vars_aux(bl,FT)}(l_aux), LocalGeometry(Val(polyorder),vgeo,n,e))

      @unroll for s = 1:nauxstate
        auxstate[n, s, e] = l_aux[s]
      end
    end
  end
end

"""
    knl_nodal_update_aux!(bl::BalanceLaw, ::Val{dim}, ::Val{N}, f!, Q, auxstate,
                          t, elems) where {dim, N}

Update the auxiliary state array
"""
function knl_nodal_update_aux!(bl::BalanceLaw, ::Val{dim}, ::Val{N}, f!, Q,
                               auxstate, t, elems) where {dim, N}
  FT = eltype(Q)
  nstate = num_state(bl,FT)
  nviscstate = num_diffusive(bl,FT)
  nauxstate = num_aux(bl,FT)

  Nq = N + 1

  Nqk = dim == 2 ? 1 : Nq

  Np = Nq * Nq * Nqk

  l_Q = MArray{Tuple{nstate}, FT}(undef)
  l_aux = MArray{Tuple{nauxstate}, FT}(undef)

  @inbounds @loop for e in (elems; blockIdx().x)
    @loop for n in (1:Np; threadIdx().x)
      @unroll for s = 1:nstate
        l_Q[s] = Q[n, s, e]
      end

      @unroll for s = 1:nauxstate
        l_aux[s] = auxstate[n, s, e]
      end

      f!(bl, Vars{vars_state(bl,FT)}(l_Q),
         Vars{vars_aux(bl,FT)}(l_aux), t)

      @unroll for s = 1:nauxstate
        auxstate[n, s, e] = l_aux[s]
      end
    end
  end
end

"""
    knl_indefinite_stack_integral!(::Val{dim}, ::Val{N}, ::Val{nstate},
                                            ::Val{nauxstate}, ::Val{nvertelem},
                                            int_knl!, Q, auxstate, vgeo, Imat,
                                            elems, ::Val{outstate}
                                           ) where {dim, N, nstate, nauxstate,
                                                    outstate, nvertelem}

Computational kernel: compute indefinite integral along the vertical stack

See [`DGBalanceLaw`](@ref) for usage.
"""
function knl_indefinite_stack_integral!(bl::BalanceLaw, ::Val{dim}, ::Val{N}, ::Val{nvertelem},
                                        Q, auxstate, vgeo, Imat,
                                        elems, ::Val{nout}
                                       ) where {dim, N, nvertelem, 
                                                nout}
  FT = eltype(Q)
  nstate = num_state(bl,FT)
  nauxstate = num_aux(bl,FT)

  Nq = N + 1
  Nqj = dim == 2 ? 1 : Nq

  l_Q = MArray{Tuple{nstate}, FT}(undef)
  l_aux = MArray{Tuple{nauxstate}, FT}(undef)
  l_knl = MArray{Tuple{nout, Nq}, FT}(undef)
  # note that k is the second not 4th index (since this is scratch memory and k
  # needs to be persistent across threads)
  l_int = @scratch FT (nout, Nq, Nq, Nqj) 2

  s_I = @shmem FT (Nq, Nq)

  @inbounds @loop for k in (1; threadIdx().z)
    @loop for i in (1:Nq; threadIdx().x)
      @unroll for n = 1:Nq
        s_I[i, n] = Imat[i, n]
      end
    end
  end
  @synchronize

  @inbounds @loop for eh in (elems; blockIdx().x)
    # Initialize the constant state at zero
    @loop for j in (1:Nqj; threadIdx().y)
      @loop for i in (1:Nq; threadIdx().x)
        @unroll for k in 1:Nq
          @unroll for s = 1:nout
            l_int[s, k, i, j] = 0
          end
        end
      end
    end
    # Loop up the stack of elements
    for ev = 1:nvertelem
      e = ev + (eh - 1) * nvertelem

      # Evaluate the integral kernel at each DOF in the slabk
      @loop for j in (1:Nqj; threadIdx().y)
        @loop for i in (1:Nq; threadIdx().x)
          # loop up the pencil
          @unroll for k in 1:Nq
            ijk = i + Nq * ((j-1) + Nqj * (k-1))
            Jc = vgeo[ijk, _JcV, e]
            @unroll for s = 1:nstate
              l_Q[s] = Q[ijk, s, e]
            end

            @unroll for s = 1:nauxstate
              l_aux[s] = auxstate[ijk, s, e]
            end

            integrate_aux!(bl, Vars{vars_integrals(bl, FT)}(view(l_knl, :, k)),
              Vars{vars_state(bl, FT)}(l_Q), Vars{vars_aux(bl,FT)}(l_aux))

            # multiply in the curve jacobian
            @unroll for s = 1:nout
              l_knl[s, k] *= Jc
            end
          end

          # Evaluate the integral up the element
          @unroll for s = 1:nout
            @unroll for k in 1:Nq
              @unroll for n in 1:Nq
                l_int[s, k, i, j] += s_I[k, n] * l_knl[s, n]
              end
            end
          end

          # Store out to memory and reset the background value for next element
          @unroll for k in 1:Nq
            ijk = i + Nq * ((j-1) + Nqj * (k-1))
            @unroll for ind_out = 1:nout
              auxstate[ijk, ind_out, e] = l_int[ind_out, k, i, j]
              l_int[ind_out, k, i, j] = l_int[ind_out, Nq, i, j]
            end
          end
        end
      end
    end
  end
  nothing
end

function knl_reverse_indefinite_stack_integral!(::Val{dim}, ::Val{N},
                                                ::Val{nvertelem}, auxstate, elems,
                                                ::Val{nout}
                                               ) where {dim, N, nvertelem,
                                                        nout}
  FT = eltype(auxstate)

  Nq = N + 1
  Nqj = dim == 2 ? 1 : Nq

  # note that k is the second not 4th index (since this is scratch memory and k
  # needs to be persistent across threads)
  l_T = MArray{Tuple{nout}, FT}(undef)
  l_V = MArray{Tuple{nout}, FT}(undef)

  @inbounds @loop for eh in (elems; blockIdx().x)
    # Initialize the constant state at zero
    @loop for j in (1:Nqj; threadIdx().y)
      @loop for i in (1:Nq; threadIdx().x)
        ijk = i + Nq * ((j-1) + Nqj * (Nq-1))
        et = nvertelem + (eh - 1) * nvertelem
        @unroll for s = 1:nout
          l_T[s] = auxstate[ijk, s, et]
        end

        # Loop up the stack of elements
        for ev = 1:nvertelem
          e = ev + (eh - 1) * nvertelem
          @unroll for k in 1:Nq
            ijk = i + Nq * ((j-1) + Nqj * (k-1))
            @unroll for s = 1:nout
              l_V[s] = auxstate[ijk, s, e]
            end
            @unroll for s = 1:nout
              auxstate[ijk, nout+s, e] = l_T[s] - l_V[s]
            end
          end
        end
      end
    end
  end
  nothing
end

# TODO: Generalize to more than one field?
function knl_copy_stack_field_down!(::Val{dim}, ::Val{N}, ::Val{nvertelem},
                                    auxstate, elems, ::Val{fldin},
                                    ::Val{fldout}) where {dim, N, nvertelem,
                                                          fldin, fldout}
  DFloat = eltype(auxstate)

  Nq = N + 1
  Nqj = dim == 2 ? 1 : Nq

  # note that k is the second not 4th index (since this is scratch memory and k
  # needs to be persistent across threads)
  @inbounds @loop for eh in (elems; blockIdx().x)
    # Initialize the constant state at zero
    @loop for j in (1:Nqj; threadIdx().y)
      @loop for i in (1:Nq; threadIdx().x)
        ijk = i + Nq * ((j-1) + Nqj * (Nq-1))
        et = nvertelem + (eh - 1) * nvertelem
        val = auxstate[ijk, fldin, et]

        # Loop up the stack of elements
        for ev = 1:nvertelem
          e = ev + (eh - 1) * nvertelem
          @unroll for k in 1:Nq
            ijk = i + Nq * ((j-1) + Nqj * (k-1))
            auxstate[ijk, fldout, e] = val
          end
        end
      end
    end
  end
  nothing
end<|MERGE_RESOLUTION|>--- conflicted
+++ resolved
@@ -575,11 +575,11 @@
                                              l_QviscP, l_auxPdiff, bctype, t,
                                              l_Q_bot1, l_Qvisc_bot1, l_aux_bot1)
           surface_flux!(bl,
-               Vars{vars_state(bl,DFloat)}(l_F),
+               Vars{vars_state(bl,FT)}(l_F),
                f,
-               Vars{vars_state(bl,DFloat)}(l_QM),
-               Vars{vars_diffusive(bl,DFloat)}(l_QviscM),
-               Vars{vars_aux(bl,DFloat)}(l_auxM),
+               Vars{vars_state(bl,FT)}(l_QM),
+               Vars{vars_diffusive(bl,FT)}(l_QviscM),
+               Vars{vars_aux(bl,FT)}(l_auxM),
                t)
         end
 
@@ -796,17 +796,10 @@
           end
 
           fill!(l_Qvisc, -zero(eltype(l_Qvisc)))
-<<<<<<< HEAD
-          diffusive!(bl, Vars{vars_diffusive(bl,DFloat)}(l_Qvisc),
-                     Grad{vars_gradient(bl,DFloat)}(l_gradG),
-                     Vars{vars_state(bl,DFloat)}(l_Q[:, i, j, k]),
-                     Vars{vars_aux(bl,DFloat)}(l_aux[:, i, j, k]), t)
-=======
           diffusive!(bl, Vars{vars_diffusive(bl,FT)}(l_Qvisc),
                      Grad{vars_gradient(bl,FT)}(l_gradG),
                      Vars{vars_state(bl,FT)}(l_Q[:, i, j, k]),
                      Vars{vars_aux(bl,FT)}(l_aux[:, i, j, k]), t)
->>>>>>> 17cea7d4
 
           @unroll for s = 1:nviscstate
             Qvisc[ijk, s, e] = l_Qvisc[s]
