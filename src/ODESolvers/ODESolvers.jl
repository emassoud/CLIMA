--- conflicted
+++ resolved
@@ -12,10 +12,7 @@
 Returns the current simulation time of the ODE solver `solver`
 """
 gettime(solver::AbstractODESolver) = solver.t[1]
-<<<<<<< HEAD
 function dostep! end
-=======
-dostep!(Q, solver::AbstractODESolver, tf, afs) = throw(MethodError(dostep!, (Q, solver, tf, afs)))
 
 """
     updatedt!(solver::AbstractODESolver, dt)
@@ -38,7 +35,6 @@
   realview(Q::CuArray) = Q
   device(::CuArray) = CUDA()
 end
->>>>>>> 95c6a559
 
 # {{{ run!
 """
