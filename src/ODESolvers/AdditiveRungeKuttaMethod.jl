--- conflicted
+++ resolved
@@ -341,17 +341,6 @@
                            slow_δ, slow_rv_dQ, slow_scaling))
 end
 
-struct ARK2PaperVersion
-  a32::Float64
-  ARK2PaperVersion() = new((3 + 2sqrt(2)) / 6)
-end
-
-# from AFOSR 2013 presentation apparently
-struct ARK2PresentationVersion
-  a32::Rational{Int}
-  ARK2PresentationVersion() = new(1 // 2)
-end
-
 """
     ARK2GiraldoKellyConstantinescu(f, l, linearsolver, Q; dt, t0,
                                    split_nonlinear_linear, variant, paperversion)
@@ -382,28 +371,15 @@
                                         linearsolver::AbstractLinearSolver,
                                         Q::AT; dt=nothing, t0=0,
                                         split_nonlinear_linear=false,
-<<<<<<< HEAD
-<<<<<<< HEAD
-                                        variant=LowStorageVariant()) where {AT<:AbstractArray}
-=======
-                                        version=ARK2PaperVersion()) where {AT<:AbstractArray}
->>>>>>> ef184ab44a641b0207ca68b1c583c1bd0a373163
-=======
                                         variant=LowStorageVariant(),
                                         paperversion=false) where {AT<:AbstractArray}
->>>>>>> a1bc4b2e
 
   @assert dt != nothing
 
   T = eltype(Q)
   RT = real(T)
-<<<<<<< HEAD
-  
-  a32 = RT(version.a32)
-=======
 
   a32 = RT(paperversion ? (3 + 2sqrt(2)) / 6 : 1 // 2)
->>>>>>> a1bc4b2e
   RKA_explicit = [RT(0)           RT(0)   RT(0);
                   RT(2 - sqrt(2)) RT(0)   RT(0);
                   RT(1 - a32)     RT(a32) RT(0)]
