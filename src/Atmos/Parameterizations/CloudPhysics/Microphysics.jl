"""
    one-moment bulk Microphysics scheme

Microphysics parameterization based on the ideas of Kessler_1995:
  - condensation/evaporation as relaxation to equilibrium
  - autoconversion
  - accretion
  - rain evaporation
  - rain terminal velocity
"""

module Microphysics

using CLIMA.MoistThermodynamics
using CLIMA.PlanetParameters
using ..MicrophysicsParameters

# rain fall speed
export terminal_velocity_single_drop_coeff
export terminal_velocity

# rates of conversion between microphysics categories
export conv_q_vap_to_q_liq
#export conv_q_vap_to_q_ice
export conv_q_liq_to_q_rai_acnv
export conv_q_liq_to_q_rai_accr
export conv_q_rai_to_q_vap

"""
    terminal_velocity_single_drop_coeff(ρ)

where:
  - `ρ` is the density of air

Returns the proportionality coefficient between terminal velocity of an
individual water drop and the square root of its radius * g.
"""
function terminal_velocity_single_drop_coeff(ρ::FT) where {FT<:Real}

<<<<<<< HEAD
  # terminal_vel_of_individual_drop = v_drop_coeff * (g * drop_radius)^(1/2)
  return sqrt(DT(8/3) / C_drag * (ρ_cloud_liq / ρ - DT(1)))
=======
    # terminal_vel_of_individual_drop = v_drop_coeff * (g * drop_radius)^(1/2)
    return sqrt(FT(8/3) / C_drag * (ρ_cloud_liq / ρ - FT(1)))
>>>>>>> 94d6552b
end

"""
    terminal_velocity(q_rai, ρ)

where:
  - `q_rai` - rain water specific humidity
  - `ρ`     - density of air

Returns the mass weighted average rain terminal velocity assuming
Marshall Palmer 1948 distribution of rain drops.
"""
function terminal_velocity(q_rai::FT, ρ::FT) where {FT<:Real}

  v_c = terminal_velocity_single_drop_coeff(ρ)

<<<<<<< HEAD
  # gamma(9/2)
  gamma_9_2 = DT(11.631728396567448)

  lambda::DT = (DT(8) * π * ρ_cloud_liq * MP_n_0 / ρ / q_rai)^DT(1/4)

  return gamma_9_2 * v_c / DT(6) * sqrt(grav / lambda)
=======
    # gamma(9/2)
    gamma_9_2 = FT(11.631728396567448)

    lambda::FT = (FT(8) * π * ρ_cloud_liq * MP_n_0 / ρ / q_rai)^FT(1/4)

    return gamma_9_2 * v_c / FT(6) * sqrt(grav / lambda)
>>>>>>> 94d6552b
end


"""
    conv_q_vap_to_q_liq(q_sat, q)

where:
- `q_sat` - PhasePartition at equilibrium
- `q`     - current PhasePartition

Returns the q_liq tendency due to condensation/evaporation.
The tendency is obtained assuming a relaxation to equilibrium with
constant timescale.
"""
function conv_q_vap_to_q_liq(q_sat::PhasePartition{FT},
                             q::PhasePartition{FT}) where {FT<:Real}

<<<<<<< HEAD
  # TODO - this crashes on GPU without any meaningful error
  #=
  if q_sat.ice != DT(0)
=======
  if q_sat.ice != FT(0)
>>>>>>> 94d6552b
    error("1-moment bulk microphysics is not defined for snow/ice")
    #This should be the q_ice tendency due to sublimation/resublimation.
    #src_q_ice = (q_sat.ice - q.ice) / τ_subl_resubl
  end
  =#

  #return (q_sat.liq - q.liq) / τ_cond_evap
  # TODO - tmp for squall line. Should be handled by ice-microphysics scheme
  return (max(q_sat.liq, q_sat.ice) - q.liq) / τ_cond_evap
end

#"""
#    conv_q_vap_to_q_ice(q_sat, q)
#
#where:
#- `q_sat` - PhasePartition at equilibrium
#- `q`     - current PhasePartition
#
#Returns the q_ice tendency due to sublimation/resublimation.
#The tendency is obtained assuming a relaxation to equilibrium with
#constant timescale.
#"""
#function conv_q_vap_to_q_ice(q_sat::PhasePartition{DT},
#                             q::PhasePartition{DT}) where {DT<:Real}
#
#  return (q_sat.ice - q.ice) / τ_subl_resubl
#
#end

"""
    conv_q_liq_to_q_rai_acnv(q_liq)

where:
- `q_liq` - is the liquid water specific humidity

Returns the q_rai tendency due to collisions between cloud droplets
(autoconversion) parametrized following Kessler 1995.
"""
function conv_q_liq_to_q_rai_acnv(q_liq::FT) where {FT<:Real}

  return max(FT(0), q_liq - q_liq_threshold) / τ_acnv
end


"""
    conv_q_liq_to_q_rai_accr(q_liq, q_rai, ρ)

where:
- `q_liq` - is the liquid water specific humidity
- `q_rai` - is the rain water specific humidity
- `ρ` - is the density of air

Returns the q_rai tendency due to collisions between cloud droplets
and rain drops (accretion) parametrized following Kessler 1995.
"""
function conv_q_liq_to_q_rai_accr(q_liq::FT, q_rai::FT, ρ::FT) where {FT<:Real}

  # terminal_vel_of_individual_drop = v_drop_coeff * drop_radius^(1/2)
  v_c = terminal_velocity_single_drop_coeff(ρ)

  #gamma(7/2)
  gamma_7_2 = FT(3.3233509704478426)

  accr_coeff::FT = gamma_7_2 * FT(8)^FT(-7/8) * π^FT(1/8) * v_c * E_col *
                   (ρ / ρ_cloud_liq)^FT(7/8)

  return accr_coeff * FT(MP_n_0)^FT(1/8) * sqrt(FT(grav)) *
         q_liq * q_rai^FT(7/8)
end

"""
    conv_q_rai_to_q_vap(q_rai, q, T, p, ρ)

where:
 - q_rai - rain water specific humidity
 - q - current PhasePartition
 - T - temperature
 - p - pressure
 - ρ - air density

Returns the q_rai tendency due to rain evaporation. Parameterized following
Smolarkiewicz and Grabowski 1996.
"""
function conv_q_rai_to_q_vap(qr::FT, q::PhasePartition{FT},
                             T::FT, p::FT, ρ::FT) where {FT<:Real}

  qv_sat = q_vap_saturation(T, ρ, q)
  q_v = q.tot - q.liq - q.ice
  S = q_v/qv_sat - 1

  L = latent_heat_vapor(T)
  p_vs = saturation_vapor_pressure(T, Liquid())
  G::FT = FT(1) / (
            L / K_therm / T * (L / R_v / T - FT(1)) + R_v * T / D_vapor / p_vs
          )

  # gamma(11/4)
  gamma_11_4 = FT(1.6083594219855457)
  N_Sc::FT = ν_air / D_vapor
  v_c = terminal_velocity_single_drop_coeff(ρ)

  av::FT = sqrt(2 * π) * a_vent * sqrt(ρ / ρ_cloud_liq)
  bv::FT = FT(2)^FT(7/16) * gamma_11_4 * π^FT(5/16) * b_vent * (N_Sc)^FT(1/3) *
       sqrt(v_c) * (ρ / ρ_cloud_liq)^FT(11/16)

  F::FT = av * sqrt(qr) +
          bv * grav^FT(1/4) / (MP_n_0)^FT(3/16) / sqrt(ν_air) * qr^FT(11/16)

  return S * F * G * sqrt(MP_n_0) / ρ
end

end #module Microphysics.jl<|MERGE_RESOLUTION|>--- conflicted
+++ resolved
@@ -37,13 +37,8 @@
 """
 function terminal_velocity_single_drop_coeff(ρ::FT) where {FT<:Real}
 
-<<<<<<< HEAD
   # terminal_vel_of_individual_drop = v_drop_coeff * (g * drop_radius)^(1/2)
-  return sqrt(DT(8/3) / C_drag * (ρ_cloud_liq / ρ - DT(1)))
-=======
-    # terminal_vel_of_individual_drop = v_drop_coeff * (g * drop_radius)^(1/2)
-    return sqrt(FT(8/3) / C_drag * (ρ_cloud_liq / ρ - FT(1)))
->>>>>>> 94d6552b
+  return sqrt(FT(8/3) / C_drag * (ρ_cloud_liq / ρ - FT(1)))
 end
 
 """
@@ -60,21 +55,12 @@
 
   v_c = terminal_velocity_single_drop_coeff(ρ)
 
-<<<<<<< HEAD
   # gamma(9/2)
-  gamma_9_2 = DT(11.631728396567448)
+  gamma_9_2 = FT(11.631728396567448)
 
-  lambda::DT = (DT(8) * π * ρ_cloud_liq * MP_n_0 / ρ / q_rai)^DT(1/4)
+  lambda::FT = (FT(8) * π * ρ_cloud_liq * MP_n_0 / ρ / q_rai)^FT(1/4)
 
-  return gamma_9_2 * v_c / DT(6) * sqrt(grav / lambda)
-=======
-    # gamma(9/2)
-    gamma_9_2 = FT(11.631728396567448)
-
-    lambda::FT = (FT(8) * π * ρ_cloud_liq * MP_n_0 / ρ / q_rai)^FT(1/4)
-
-    return gamma_9_2 * v_c / FT(6) * sqrt(grav / lambda)
->>>>>>> 94d6552b
+  return gamma_9_2 * v_c / FT(6) * sqrt(grav / lambda)
 end
 
 
@@ -92,13 +78,9 @@
 function conv_q_vap_to_q_liq(q_sat::PhasePartition{FT},
                              q::PhasePartition{FT}) where {FT<:Real}
 
-<<<<<<< HEAD
   # TODO - this crashes on GPU without any meaningful error
   #=
-  if q_sat.ice != DT(0)
-=======
   if q_sat.ice != FT(0)
->>>>>>> 94d6552b
     error("1-moment bulk microphysics is not defined for snow/ice")
     #This should be the q_ice tendency due to sublimation/resublimation.
     #src_q_ice = (q_sat.ice - q.ice) / τ_subl_resubl
