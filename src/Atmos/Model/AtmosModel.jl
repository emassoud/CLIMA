module Atmos

export AtmosModel,
<<<<<<< HEAD
  ConstantViscosityWithDivergence, SmagorinskyLilly,
  DryModel, EquilMoist, NonEquilMoist,
  NoRadiation,
  NoFluxBC, InitStateBC, RayleighBenardBC,
  FlatOrientation, SphericalOrientation
=======
       AtmosAcousticLinearModel, AtmosAcousticGravityLinearModel,
       RemainderModel
>>>>>>> 94d6552b

using LinearAlgebra, StaticArrays
using ..VariableTemplates
using ..MoistThermodynamics
using ..PlanetParameters
import ..MoistThermodynamics: internal_energy
using ..SubgridScaleParameters
using GPUifyLoops
using ..MPIStateArrays: MPIStateArray

import CLIMA.DGmethods: BalanceLaw, vars_aux, vars_state, vars_gradient,
                        vars_diffusive, vars_integrals, flux_nondiffusive!,
                        flux_diffusive!, source!, wavespeed, boundary_state!,
                        gradvariables!, diffusive!, init_aux!, init_state!,
                        update_aux!, integrate_aux!, LocalGeometry, lengthscale,
                        resolutionmetric, DGModel, num_integrals,
                        nodal_update_aux!, indefinite_stack_integral!,
                        reverse_indefinite_stack_integral!
using ..DGmethods.NumericalFluxes

"""
    AtmosModel <: BalanceLaw

A `BalanceLaw` for atmosphere modeling.

# Usage

    AtmosModel(orientation, ref_state, turbulence, moisture, radiation, source,
               boundarycondition, init_state)

"""
<<<<<<< HEAD
struct AtmosModel{O,T,M,P,R,S,BC,IS} <: BalanceLaw
=======
struct AtmosModel{O,RS,T,M,R,S,BC,IS} <: BalanceLaw
>>>>>>> 94d6552b
  orientation::O
  ref_state::RS
  turbulence::T
  moisture::M
  precipitation::P
  radiation::R
  source::S
  # TODO: Probably want to have different bc for state and diffusion...
  boundarycondition::BC
  init_state::IS
end

function vars_state(m::AtmosModel, FT)
  @vars begin
    ρ::FT
    ρu::SVector{3,FT}
    ρe::FT
    turbulence::vars_state(m.turbulence, FT)
    moisture::vars_state(m.moisture, FT)
    radiation::vars_state(m.radiation, FT)
  end
end
function vars_gradient(m::AtmosModel, FT)
  @vars begin
<<<<<<< HEAD
    ρ::T
    ρu::SVector{3,T}
    ρe::T
    turbulence::vars_state(m.turbulence,T)
    moisture::vars_state(m.moisture,T)
    precipitation::vars_state(m.precipitation,T)
    radiation::vars_state(m.radiation,T)
=======
    u::SVector{3,FT}
    h_tot::FT
    turbulence::vars_gradient(m.turbulence,FT)
    moisture::vars_gradient(m.moisture,FT)
>>>>>>> 94d6552b
  end
end
function vars_diffusive(m::AtmosModel, FT)
  @vars begin
<<<<<<< HEAD
    u::SVector{3,T}
    h_tot::T
    turbulence::vars_gradient(m.turbulence,T)
    moisture::vars_gradient(m.moisture,T)
    precipitation::vars_gradient(m.precipitation,T)
    radiation::vars_gradient(m.radiation,T)
=======
    ρτ::SHermitianCompact{3,FT,6}
    ρd_h_tot::SVector{3,FT}
    turbulence::vars_diffusive(m.turbulence,FT)
    moisture::vars_diffusive(m.moisture,FT)
>>>>>>> 94d6552b
  end
end


function vars_aux(m::AtmosModel, FT)
  @vars begin
<<<<<<< HEAD
    ρτ::SVector{6,T}
    ρd_h_tot::SVector{3,T}
    turbulence::vars_diffusive(m.turbulence,T)
    moisture::vars_diffusive(m.moisture,T)
    precipitation::vars_diffusive(m.precipitation,T)
    radiation::vars_diffusive(m.radiation,T)
=======
    ∫dz::vars_integrals(m, FT)
    ∫dnz::vars_integrals(m, FT)
    coord::SVector{3,FT}
    orientation::vars_aux(m.orientation, FT)
    ref_state::vars_aux(m.ref_state,FT)
    turbulence::vars_aux(m.turbulence,FT)
    moisture::vars_aux(m.moisture,FT)
    radiation::vars_aux(m.radiation,FT)
>>>>>>> 94d6552b
  end
end
function vars_integrals(m::AtmosModel,FT)
  @vars begin
<<<<<<< HEAD
    coord::SVector{3,T}
    sponge::T
    orientation::vars_aux(m.orientation, T)
    turbulence::vars_aux(m.turbulence,T)
    moisture::vars_aux(m.moisture,T)
    precipitation::vars_aux(m.precipitation,T)
    radiation::vars_aux(m.radiation,T)
=======
    radiation::vars_integrals(m.radiation,FT)
>>>>>>> 94d6552b
  end
end

include("orientation.jl")
include("ref_state.jl")
include("turbulence.jl")
include("moisture.jl")
include("radiation.jl")
include("source.jl")
include("boundaryconditions.jl")
include("linear.jl")
include("remainder.jl")

"""
    flux_nondiffusive!(m::AtmosModel, flux::Grad, state::Vars, aux::Vars,
                       t::Real)

Computes flux non-diffusive flux portion of `F` in:

```
∂Y
-- = - ∇ • (F_{adv} + F_{press} + F_{nondiff} + F_{diff}) + S(Y)
∂t
```
Where

 - `F_{adv}`      Advective flux             ; see [`flux_advective!`]@ref()
 - `F_{press}`    Pressure flux              ; see [`flux_pressure!`]@ref()
 - `F_{diff}`     Fluxes that state gradients; see [`flux_diffusive!`]@ref()
"""
<<<<<<< HEAD
function flux!(m::AtmosModel, flux::Grad, state::Vars, diffusive::Vars, aux::Vars, t::Real)
  flux_advective!(m, flux, state, diffusive, aux, t)
  flux_pressure!(m, flux, state, diffusive, aux, t)
  flux_nondiffusive!(m, flux, state, diffusive, aux, t)
  flux_diffusive!(m, flux, state, diffusive, aux, t)
end

function flux_advective!(m::AtmosModel, flux::Grad, state::Vars, diffusive::Vars, aux::Vars, t::Real)
  # preflux
=======
@inline function flux_nondiffusive!(m::AtmosModel, flux::Grad, state::Vars,
                                    aux::Vars, t::Real)
>>>>>>> 94d6552b
  ρinv = 1/state.ρ
  ρu = state.ρu
  u = ρinv * ρu

  # advective terms
  flux.ρ   = ρu
  flux.ρu  = ρu .* u'
  flux.ρe  = u * state.ρe

  # pressure terms
  p = pressure(m.moisture, m.orientation, state, aux)

  if m.ref_state isa HydrostaticState
    flux.ρu += (p-aux.ref_state.p)*I
  else
    flux.ρu += p*I
  end
  flux.ρe += u*p
  flux_radiation!(m.radiation, flux, state, aux, t)
  flux_moisture!(m.moisture, flux, state, aux, t)
end

<<<<<<< HEAD
function diffusive!(m::AtmosModel, diffusive::Vars, ∇transform::Grad, state::Vars, aux::Vars, t::Real)
  ∇u = ∇transform.u

  # strain rate tensor
  # TODO: we use an SVector for this, but should define a "SymmetricSMatrix"?
  S = SVector(∇u[1,1],
              ∇u[2,2],
              ∇u[3,3],
              (∇u[1,2] + ∇u[2,1])/2,
              (∇u[1,3] + ∇u[3,1])/2,
              (∇u[2,3] + ∇u[3,2])/2)

  # kinematic viscosity tensor
  ρν = dynamic_viscosity_tensor(m.turbulence, S, state, aux, t)

  # momentum flux tensor
  diffusive.ρτ = scaled_momentum_flux_tensor(m.turbulence, ρν, S)

  D_T = 440.0
  # diffusive flux of total enthalpy
  diffusive.ρd_h_tot = (-D_T) .* ∇transform.h_tot
  # diffusivity of moisture components
  diffusive!(m.moisture, diffusive, ∇transform, state, aux, t, ρν, D_T)
  diffusive!(m.precipitation, diffusive, ∇transform, state, aux, t, ρν, D_T)
end

function flux_nondiffusive!(m::AtmosModel, flux::Grad, state::Vars, diffusive::Vars, aux::Vars, t::Real)
end

function flux_diffusive!(m::AtmosModel, flux::Grad, state::Vars, diffusive::Vars, aux::Vars, t::Real)
=======
@inline function flux_diffusive!(m::AtmosModel, flux::Grad, state::Vars,
                                 diffusive::Vars, aux::Vars, t::Real)
>>>>>>> 94d6552b
  ρinv = 1/state.ρ
  u = ρinv * state.ρu
  
  # diffusive
  ρτ = diffusive.ρτ
  ρd_h_tot = diffusive.ρd_h_tot
  flux.ρu += ρτ
  flux.ρe += ρτ*u
<<<<<<< HEAD

=======
  flux.ρe += ρd_h_tot
>>>>>>> 94d6552b
  flux_diffusive!(m.moisture, flux, state, diffusive, aux, t)
  flux_diffusive!(m.precipitation, flux, state, diffusive, aux, t)
end

@inline function wavespeed(m::AtmosModel, nM, state::Vars, aux::Vars, t::Real)
  ρinv = 1/state.ρ
<<<<<<< HEAD
  ρu = state.ρu
  u = ρinv * ρu
  # TODO: use soundspeed
  return abs(dot(nM, u)) + 300.0
  # return abs(dot(nM, u)) + soundspeed(m.moisture, state, aux)
=======
  u = ρinv * state.ρu
  return abs(dot(nM, u)) + soundspeed(m.moisture, m.orientation, state, aux)
>>>>>>> 94d6552b
end

function gradvariables!(atmos::AtmosModel, transform::Vars, state::Vars, aux::Vars, t::Real)
  ρinv = 1/state.ρ
  transform.u = ρinv * state.ρu
  transform.h_tot = total_specific_enthalpy(atmos.moisture, atmos.orientation, state, aux)

  gradvariables!(atmos.moisture, transform, state, aux, t)
  gradvariables!(atmos.turbulence, transform, state, aux, t)
end


function symmetrize(X::StaticArray{Tuple{3,3}})
  SHermitianCompact(SVector(X[1,1], (X[2,1] + X[1,2])/2, (X[3,1] + X[1,3])/2, X[2,2], (X[3,2] + X[2,3])/2, X[3,3]))
end


const (xmin, xmax) = (-30000,30000)
const (ymin, ymax) = (0,  5000)
const (zmin, zmax) = (0, 24000)

function diffusive!(m::AtmosModel, diffusive::Vars, ∇transform::Grad, state::Vars, aux::Vars, t::Real)
  ∇u = ∇transform.u
  # strain rate tensor
  S = symmetrize(∇u)
  # kinematic viscosity tensor
  ρν = dynamic_viscosity_tensor(m.turbulence, S, state, diffusive, ∇transform, aux, t)
  # momentum flux tensor
  diffusive.ρτ = scaled_momentum_flux_tensor(m.turbulence, ρν, S)

  ∇h_tot = ∇transform.h_tot
  # turbulent Prandtl number
  diag_ρν = ρν isa Real ? ρν : diag(ρν) # either a scalar or matrix
  # Diffusivity ρD_t = ρν/Prandtl_turb
  ρD_t = diag_ρν * inv_Pr_turb
  # diffusive flux of total energy
  diffusive.ρd_h_tot = -ρD_t .* ∇transform.h_tot

  # diffusivity of moisture components
  diffusive!(m.moisture, diffusive, ∇transform, state, aux, t, ρD_t)
  # diffusion terms required for SGS turbulence computations
  diffusive!(m.turbulence, diffusive, ∇transform, state, aux, t, ρD_t)
end

function update_aux!(dg::DGModel, m::AtmosModel, Q::MPIStateArray, t::Real)
  FT = eltype(Q)
  auxstate = dg.auxstate

  if num_integrals(m, FT) > 0
    indefinite_stack_integral!(dg, m, Q, auxstate, t)
    reverse_indefinite_stack_integral!(dg, m, auxstate, t)
  end

  nodal_update_aux!(atmos_nodal_update_aux!, dg, m, Q, t)
end

<<<<<<< HEAD
include("turbulence.jl")
include("moisture.jl")
include("precipitation.jl")
include("radiation.jl")
include("orientation.jl")
include("force.jl")
=======
function atmos_nodal_update_aux!(m::AtmosModel, state::Vars, aux::Vars,
                                 diff::Vars, t::Real)
  atmos_nodal_update_aux!(m.moisture, m, state, aux, t)
  atmos_nodal_update_aux!(m.radiation, m, state, aux, t)
  atmos_nodal_update_aux!(m.turbulence, m, state, aux, t)
end

function integrate_aux!(m::AtmosModel, integ::Vars, state::Vars, aux::Vars)
  integrate_aux!(m.radiation, integ, state, aux)
end
>>>>>>> 94d6552b

"""
    init_sponge!(m::AtmosModel, aux::Vars, geom::LocalGeometry)

Compute sponge in aux state, for momentum equation.
"""
function init_sponge!(m::AtmosModel, aux::Vars, geom::LocalGeometry)
  DT = eltype(aux)
  #Sponge
  csleft  = DT(0)
  csright = DT(0)
  csfront = DT(0)
  csback  = DT(0)
  ctop    = DT(0)

  cs_left_right = DT(0.0)
  cs_front_back = DT(0.0)
  ct            = DT(0.9)

  #BEGIN  User modification on domain parameters.
  #Only change the first index of brickrange if your axis are
  #oriented differently:
  #x, y, z = aux[_a_x], aux[_a_y], aux[_a_z]
  #TODO z is the vertical coordinate
  #
  domain_left  = xmin
  domain_right = xmax

  domain_front = ymin
  domain_back  = ymax

  domain_bott  = zmin
  domain_top   = zmax

  #END User modification on domain parameters.
  z = aux.orientation.Φ/grav

  # Define Sponge Boundaries
  xc       = DT(0.5) * (domain_right + domain_left)
  yc       = DT(0.5) * (domain_back  + domain_front)
  zc       = DT(0.5) * (domain_top   + domain_bott)

  sponge_type = 2
  if sponge_type == 1

      bc_zscale   = DT(7000.0)
      top_sponge  = DT(0.85) * domain_top
      zd          = domain_top - bc_zscale
      xsponger    = domain_right - DT(0.15) * (domain_right - xc)
      xspongel    = domain_left  + DT(0.15) * (xc - domain_left)
      ysponger    = domain_back  - DT(0.15) * (domain_back - yc)
      yspongel    = domain_front + DT(0.15) * (yc - domain_front)

      #x left and right
      #xsl
      if x <= xspongel
          csleft = cs_left_right * (sinpi(1/2 * (x - xspongel)/(domain_left - xspongel)))^4
      end
      #xsr
      if x >= xsponger
          csright = cs_left_right * (sinpi(1/2 * (x - xsponger)/(domain_right - xsponger)))^4
      end
      #y left and right
      #ysl
      if y <= yspongel
          csfront = cs_front_back * (sinpi(1/2 * (y - yspongel)/(domain_front - yspongel)))^4
      end
      #ysr
      if y >= ysponger
          csback = cs_front_back * (sinpi(1/2 * (y - ysponger)/(domain_back - ysponger)))^4
      end

      #Vertical sponge:
      if z >= top_sponge
          ctop = ct * (sinpi(1/2 * (z - top_sponge)/(domain_top - top_sponge)))^4
      end

  elseif sponge_type == 2


      alpha_coe = DT(0.5)
      bc_zscale = DT(7500.0)
      zd        = domain_top - bc_zscale
      xsponger  = domain_right - DT(0.15) * (domain_right - xc)
      xspongel  = domain_left  + DT(0.15) * (xc - domain_left)
      ysponger  = domain_back  - DT(0.15) * (domain_back - yc)
      yspongel  = domain_front + DT(0.15) * (yc - domain_front)

      #
      # top damping
      # first layer: damp lee waves
      #
      ctop = DT(0.0)
      ct   = DT(0.5)
      if z >= zd
          zid = (z - zd)/(domain_top - zd) # normalized coordinate
          if zid >= 0.0 && zid <= 0.5
              abstaud = alpha_coe*(DT(1) - cos(zid*pi))
          else
              abstaud = alpha_coe*(DT(1) + cos((zid - 1/2)*pi) )
          end
          ctop = ct*abstaud
      end

  end #sponge_type

  beta  = DT(1) - (DT(1) - ctop) #*(1.0 - csleft)*(1.0 - csright)*(1.0 - csfront)*(1.0 - csback)
  aux.sponge  = min(beta, DT(1))
end

# TODO: figure out a nice way to handle this
function init_aux!(m::AtmosModel, aux::Vars, geom::LocalGeometry)
  aux.coord = geom.coord
<<<<<<< HEAD
  init_aux!(m.orientation, aux, geom)
  init_aux!(m.turbulence, aux, geom)
  init_sponge!(m, aux, geom)
end

function source_geopot!(m::AtmosModel, source::Vars, state::Vars, aux::Vars, t::Real)
  DT = eltype(state)
  state.ρu -= SVector(DT(0),DT(0), state.ρ * grav)
end

function source_sponge!(m::AtmosModel, source::Vars, state::Vars, aux::Vars, t::Real)
  beta     = aux.sponge
  state.ρu -= beta .* state.ρu
=======
  atmos_init_aux!(m.orientation, m, aux, geom)
  atmos_init_aux!(m.ref_state, m, aux, geom)
  atmos_init_aux!(m.turbulence, m, aux, geom)
>>>>>>> 94d6552b
end

"""
    source!(m::AtmosModel, source::Vars, state::Vars, aux::Vars, t::Real)
Computes flux `S(Y)` in:
```
∂Y
-- = - ∇ • F + S(Y)
∂t
```
"""
function source!(m::AtmosModel, source::Vars, state::Vars, aux::Vars, t::Real)
<<<<<<< HEAD
  source_geopot!(m, source, state, aux, t)
  source_sponge!(m, source, state, aux, t)
  source_microphysics!(m.moisture, source, state, aux, t)
  source_microphysics!(m.precipitation, source, state, aux, t)
=======
  atmos_source!(m.source, m, source, state, aux, t)
>>>>>>> 94d6552b
end

boundary_state!(nf, m::AtmosModel, x...) =
  atmos_boundary_state!(nf, m.boundarycondition, m, x...)

<<<<<<< HEAD
# TODO: figure out a better interface for this.
# at the moment we can just pass a function, but we should do something better
# need to figure out how subcomponents will interact.
function boundarycondition!(m::AtmosModel, stateP::Vars, diffP::Vars, auxP::Vars, nM, stateM::Vars, diffM::Vars, auxM::Vars, bctype, t)
  m.boundarycondition(stateP, diffP, auxP, nM, stateM, diffM, auxM, bctype, t)
end

abstract type BoundaryCondition
end

"""
    NoFluxBC <: BoundaryCondition

Set the momentum at the boundary to be zero.
"""
struct NoFluxBC <: BoundaryCondition
end

function boundarycondition!(m::AtmosModel{O,T,M,P,R,S,BC,IS}, stateP::Vars, diffP::Vars, auxP::Vars,
    nM, stateM::Vars, diffM::Vars, auxM::Vars, bctype, t) where {O,T,M,P,R,S,BC <: NoFluxBC,IS}
  # TOFIX: This is not strictly a no-flux BC, and needs to be fixed
  DT = eltype(stateP)
  stateP.ρu -= 2 .* dot(stateM.ρu, nM) .* collect(nM)
  stateP.ρe = stateM.ρe
  boundarycondition_moisture!(m.moisture, stateP, diffP, auxP, nM, stateM, diffM, auxM, bctype, t)
  boundarycondition_moisture!(m.precipitation, stateP, diffP, auxP, nM, stateM, diffM, auxM, bctype, t)
end

"""
    InitStateBC <: BoundaryCondition

Set the value at the boundary to match the `init_state!` function. This is mainly useful for cases where the problem has an explicit solution.
"""
struct InitStateBC <: BoundaryCondition
end
function boundarycondition!(m::AtmosModel{O,T,M,P,R,S,BC,IS}, stateP::Vars, diffP::Vars, auxP::Vars,
    nM, stateM::Vars, diffM::Vars, auxM::Vars, bctype, t) where {O,T,M,P,R,S,BC <: InitStateBC,IS}
  init_state!(m, stateP, auxP, auxP.coord, t)
end
=======
# FIXME: This is probably not right....
boundary_state!(::CentralGradPenalty, bl::AtmosModel, _...) = nothing
>>>>>>> 94d6552b

function init_state!(m::AtmosModel, state::Vars, aux::Vars, coords, t, args)
  m.init_state(state, aux, coords, t, args...)
end

end # module<|MERGE_RESOLUTION|>--- conflicted
+++ resolved
@@ -1,16 +1,8 @@
 module Atmos
 
 export AtmosModel,
-<<<<<<< HEAD
-  ConstantViscosityWithDivergence, SmagorinskyLilly,
-  DryModel, EquilMoist, NonEquilMoist,
-  NoRadiation,
-  NoFluxBC, InitStateBC, RayleighBenardBC,
-  FlatOrientation, SphericalOrientation
-=======
        AtmosAcousticLinearModel, AtmosAcousticGravityLinearModel,
        RemainderModel
->>>>>>> 94d6552b
 
 using LinearAlgebra, StaticArrays
 using ..VariableTemplates
@@ -42,11 +34,7 @@
                boundarycondition, init_state)
 
 """
-<<<<<<< HEAD
-struct AtmosModel{O,T,M,P,R,S,BC,IS} <: BalanceLaw
-=======
-struct AtmosModel{O,RS,T,M,R,S,BC,IS} <: BalanceLaw
->>>>>>> 94d6552b
+struct AtmosModel{O,RS,T,M,P,R,S,BC,IS} <: BalanceLaw
   orientation::O
   ref_state::RS
   turbulence::T
@@ -71,51 +59,26 @@
 end
 function vars_gradient(m::AtmosModel, FT)
   @vars begin
-<<<<<<< HEAD
-    ρ::T
-    ρu::SVector{3,T}
-    ρe::T
-    turbulence::vars_state(m.turbulence,T)
-    moisture::vars_state(m.moisture,T)
-    precipitation::vars_state(m.precipitation,T)
-    radiation::vars_state(m.radiation,T)
-=======
     u::SVector{3,FT}
     h_tot::FT
     turbulence::vars_gradient(m.turbulence,FT)
     moisture::vars_gradient(m.moisture,FT)
->>>>>>> 94d6552b
+    precipitation::vars_state(m.precipitation,FT)
   end
 end
 function vars_diffusive(m::AtmosModel, FT)
   @vars begin
-<<<<<<< HEAD
-    u::SVector{3,T}
-    h_tot::T
-    turbulence::vars_gradient(m.turbulence,T)
-    moisture::vars_gradient(m.moisture,T)
-    precipitation::vars_gradient(m.precipitation,T)
-    radiation::vars_gradient(m.radiation,T)
-=======
     ρτ::SHermitianCompact{3,FT,6}
     ρd_h_tot::SVector{3,FT}
     turbulence::vars_diffusive(m.turbulence,FT)
     moisture::vars_diffusive(m.moisture,FT)
->>>>>>> 94d6552b
+    precipitation::vars_gradient(m.precipitation,FT)
   end
 end
 
 
 function vars_aux(m::AtmosModel, FT)
   @vars begin
-<<<<<<< HEAD
-    ρτ::SVector{6,T}
-    ρd_h_tot::SVector{3,T}
-    turbulence::vars_diffusive(m.turbulence,T)
-    moisture::vars_diffusive(m.moisture,T)
-    precipitation::vars_diffusive(m.precipitation,T)
-    radiation::vars_diffusive(m.radiation,T)
-=======
     ∫dz::vars_integrals(m, FT)
     ∫dnz::vars_integrals(m, FT)
     coord::SVector{3,FT}
@@ -123,23 +86,13 @@
     ref_state::vars_aux(m.ref_state,FT)
     turbulence::vars_aux(m.turbulence,FT)
     moisture::vars_aux(m.moisture,FT)
+    precipitation::vars_diffusive(m.precipitation,FT)
     radiation::vars_aux(m.radiation,FT)
->>>>>>> 94d6552b
   end
 end
 function vars_integrals(m::AtmosModel,FT)
   @vars begin
-<<<<<<< HEAD
-    coord::SVector{3,T}
-    sponge::T
-    orientation::vars_aux(m.orientation, T)
-    turbulence::vars_aux(m.turbulence,T)
-    moisture::vars_aux(m.moisture,T)
-    precipitation::vars_aux(m.precipitation,T)
-    radiation::vars_aux(m.radiation,T)
-=======
     radiation::vars_integrals(m.radiation,FT)
->>>>>>> 94d6552b
   end
 end
 
@@ -170,20 +123,8 @@
  - `F_{press}`    Pressure flux              ; see [`flux_pressure!`]@ref()
  - `F_{diff}`     Fluxes that state gradients; see [`flux_diffusive!`]@ref()
 """
-<<<<<<< HEAD
-function flux!(m::AtmosModel, flux::Grad, state::Vars, diffusive::Vars, aux::Vars, t::Real)
-  flux_advective!(m, flux, state, diffusive, aux, t)
-  flux_pressure!(m, flux, state, diffusive, aux, t)
-  flux_nondiffusive!(m, flux, state, diffusive, aux, t)
-  flux_diffusive!(m, flux, state, diffusive, aux, t)
-end
-
-function flux_advective!(m::AtmosModel, flux::Grad, state::Vars, diffusive::Vars, aux::Vars, t::Real)
-  # preflux
-=======
 @inline function flux_nondiffusive!(m::AtmosModel, flux::Grad, state::Vars,
                                     aux::Vars, t::Real)
->>>>>>> 94d6552b
   ρinv = 1/state.ρ
   ρu = state.ρu
   u = ρinv * ρu
@@ -204,43 +145,11 @@
   flux.ρe += u*p
   flux_radiation!(m.radiation, flux, state, aux, t)
   flux_moisture!(m.moisture, flux, state, aux, t)
-end
-
-<<<<<<< HEAD
-function diffusive!(m::AtmosModel, diffusive::Vars, ∇transform::Grad, state::Vars, aux::Vars, t::Real)
-  ∇u = ∇transform.u
-
-  # strain rate tensor
-  # TODO: we use an SVector for this, but should define a "SymmetricSMatrix"?
-  S = SVector(∇u[1,1],
-              ∇u[2,2],
-              ∇u[3,3],
-              (∇u[1,2] + ∇u[2,1])/2,
-              (∇u[1,3] + ∇u[3,1])/2,
-              (∇u[2,3] + ∇u[3,2])/2)
-
-  # kinematic viscosity tensor
-  ρν = dynamic_viscosity_tensor(m.turbulence, S, state, aux, t)
-
-  # momentum flux tensor
-  diffusive.ρτ = scaled_momentum_flux_tensor(m.turbulence, ρν, S)
-
-  D_T = 440.0
-  # diffusive flux of total enthalpy
-  diffusive.ρd_h_tot = (-D_T) .* ∇transform.h_tot
-  # diffusivity of moisture components
-  diffusive!(m.moisture, diffusive, ∇transform, state, aux, t, ρν, D_T)
-  diffusive!(m.precipitation, diffusive, ∇transform, state, aux, t, ρν, D_T)
-end
-
-function flux_nondiffusive!(m::AtmosModel, flux::Grad, state::Vars, diffusive::Vars, aux::Vars, t::Real)
-end
-
-function flux_diffusive!(m::AtmosModel, flux::Grad, state::Vars, diffusive::Vars, aux::Vars, t::Real)
-=======
+  flux_precipitation!(m.precipitation, flux, state, aux, t)
+end
+
 @inline function flux_diffusive!(m::AtmosModel, flux::Grad, state::Vars,
                                  diffusive::Vars, aux::Vars, t::Real)
->>>>>>> 94d6552b
   ρinv = 1/state.ρ
   u = ρinv * state.ρu
   
@@ -248,28 +157,15 @@
   ρτ = diffusive.ρτ
   ρd_h_tot = diffusive.ρd_h_tot
   flux.ρu += ρτ
-  flux.ρe += ρτ*u
-<<<<<<< HEAD
-
-=======
   flux.ρe += ρd_h_tot
->>>>>>> 94d6552b
   flux_diffusive!(m.moisture, flux, state, diffusive, aux, t)
   flux_diffusive!(m.precipitation, flux, state, diffusive, aux, t)
 end
 
 @inline function wavespeed(m::AtmosModel, nM, state::Vars, aux::Vars, t::Real)
   ρinv = 1/state.ρ
-<<<<<<< HEAD
-  ρu = state.ρu
-  u = ρinv * ρu
-  # TODO: use soundspeed
-  return abs(dot(nM, u)) + 300.0
-  # return abs(dot(nM, u)) + soundspeed(m.moisture, state, aux)
-=======
   u = ρinv * state.ρu
   return abs(dot(nM, u)) + soundspeed(m.moisture, m.orientation, state, aux)
->>>>>>> 94d6552b
 end
 
 function gradvariables!(atmos::AtmosModel, transform::Vars, state::Vars, aux::Vars, t::Real)
@@ -310,6 +206,7 @@
 
   # diffusivity of moisture components
   diffusive!(m.moisture, diffusive, ∇transform, state, aux, t, ρD_t)
+  diffusive!(m.precipitation, diffusive, ∇transform, state, aux, t, ρD_t)
   # diffusion terms required for SGS turbulence computations
   diffusive!(m.turbulence, diffusive, ∇transform, state, aux, t, ρD_t)
 end
@@ -326,17 +223,10 @@
   nodal_update_aux!(atmos_nodal_update_aux!, dg, m, Q, t)
 end
 
-<<<<<<< HEAD
-include("turbulence.jl")
-include("moisture.jl")
-include("precipitation.jl")
-include("radiation.jl")
-include("orientation.jl")
-include("force.jl")
-=======
 function atmos_nodal_update_aux!(m::AtmosModel, state::Vars, aux::Vars,
                                  diff::Vars, t::Real)
   atmos_nodal_update_aux!(m.moisture, m, state, aux, t)
+  atmos_nodal_update_aux!(m.precipitation, m, state, aux, t)
   atmos_nodal_update_aux!(m.radiation, m, state, aux, t)
   atmos_nodal_update_aux!(m.turbulence, m, state, aux, t)
 end
@@ -344,7 +234,6 @@
 function integrate_aux!(m::AtmosModel, integ::Vars, state::Vars, aux::Vars)
   integrate_aux!(m.radiation, integ, state, aux)
 end
->>>>>>> 94d6552b
 
 """
     init_sponge!(m::AtmosModel, aux::Vars, geom::LocalGeometry)
@@ -458,25 +347,9 @@
 # TODO: figure out a nice way to handle this
 function init_aux!(m::AtmosModel, aux::Vars, geom::LocalGeometry)
   aux.coord = geom.coord
-<<<<<<< HEAD
-  init_aux!(m.orientation, aux, geom)
-  init_aux!(m.turbulence, aux, geom)
-  init_sponge!(m, aux, geom)
-end
-
-function source_geopot!(m::AtmosModel, source::Vars, state::Vars, aux::Vars, t::Real)
-  DT = eltype(state)
-  state.ρu -= SVector(DT(0),DT(0), state.ρ * grav)
-end
-
-function source_sponge!(m::AtmosModel, source::Vars, state::Vars, aux::Vars, t::Real)
-  beta     = aux.sponge
-  state.ρu -= beta .* state.ρu
-=======
   atmos_init_aux!(m.orientation, m, aux, geom)
   atmos_init_aux!(m.ref_state, m, aux, geom)
   atmos_init_aux!(m.turbulence, m, aux, geom)
->>>>>>> 94d6552b
 end
 
 """
@@ -489,63 +362,14 @@
 ```
 """
 function source!(m::AtmosModel, source::Vars, state::Vars, aux::Vars, t::Real)
-<<<<<<< HEAD
-  source_geopot!(m, source, state, aux, t)
-  source_sponge!(m, source, state, aux, t)
-  source_microphysics!(m.moisture, source, state, aux, t)
-  source_microphysics!(m.precipitation, source, state, aux, t)
-=======
   atmos_source!(m.source, m, source, state, aux, t)
->>>>>>> 94d6552b
 end
 
 boundary_state!(nf, m::AtmosModel, x...) =
   atmos_boundary_state!(nf, m.boundarycondition, m, x...)
 
-<<<<<<< HEAD
-# TODO: figure out a better interface for this.
-# at the moment we can just pass a function, but we should do something better
-# need to figure out how subcomponents will interact.
-function boundarycondition!(m::AtmosModel, stateP::Vars, diffP::Vars, auxP::Vars, nM, stateM::Vars, diffM::Vars, auxM::Vars, bctype, t)
-  m.boundarycondition(stateP, diffP, auxP, nM, stateM, diffM, auxM, bctype, t)
-end
-
-abstract type BoundaryCondition
-end
-
-"""
-    NoFluxBC <: BoundaryCondition
-
-Set the momentum at the boundary to be zero.
-"""
-struct NoFluxBC <: BoundaryCondition
-end
-
-function boundarycondition!(m::AtmosModel{O,T,M,P,R,S,BC,IS}, stateP::Vars, diffP::Vars, auxP::Vars,
-    nM, stateM::Vars, diffM::Vars, auxM::Vars, bctype, t) where {O,T,M,P,R,S,BC <: NoFluxBC,IS}
-  # TOFIX: This is not strictly a no-flux BC, and needs to be fixed
-  DT = eltype(stateP)
-  stateP.ρu -= 2 .* dot(stateM.ρu, nM) .* collect(nM)
-  stateP.ρe = stateM.ρe
-  boundarycondition_moisture!(m.moisture, stateP, diffP, auxP, nM, stateM, diffM, auxM, bctype, t)
-  boundarycondition_moisture!(m.precipitation, stateP, diffP, auxP, nM, stateM, diffM, auxM, bctype, t)
-end
-
-"""
-    InitStateBC <: BoundaryCondition
-
-Set the value at the boundary to match the `init_state!` function. This is mainly useful for cases where the problem has an explicit solution.
-"""
-struct InitStateBC <: BoundaryCondition
-end
-function boundarycondition!(m::AtmosModel{O,T,M,P,R,S,BC,IS}, stateP::Vars, diffP::Vars, auxP::Vars,
-    nM, stateM::Vars, diffM::Vars, auxM::Vars, bctype, t) where {O,T,M,P,R,S,BC <: InitStateBC,IS}
-  init_state!(m, stateP, auxP, auxP.coord, t)
-end
-=======
 # FIXME: This is probably not right....
 boundary_state!(::CentralGradPenalty, bl::AtmosModel, _...) = nothing
->>>>>>> 94d6552b
 
 function init_state!(m::AtmosModel, state::Vars, aux::Vars, coords, t, args)
   m.init_state(state, aux, coords, t, args...)
