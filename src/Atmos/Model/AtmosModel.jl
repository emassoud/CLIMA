--- conflicted
+++ resolved
@@ -1,16 +1,7 @@
 module Atmos
 
-<<<<<<< HEAD
-export AtmosModel
-=======
 export AtmosModel,
-  NoViscosity, ConstantViscosityWithDivergence, SmagorinskyLilly,
-  DryModel, EquilMoist,
-  NoRadiation, StevensRadiation,
-  Gravity, RayleighSponge, Subsidence, GeostrophicForcing,
-  PeriodicBC, NoFluxBC, InitStateBC, DYCOMS_BC,
-  FlatOrientation, SphericalOrientation
->>>>>>> d7f88243
+        NoViscosity
 
 using LinearAlgebra, StaticArrays
 using ..VariableTemplates
