--- conflicted
+++ resolved
@@ -73,11 +73,7 @@
   stateP.ρ = stateM.ρ
   stateP.ρu -= 2 * dot(stateM.ρu, nM) * SVector(nM)
   diffP.ρτ = SVector(DF(0), DF(0), DF(0), DF(0), DF(0), DF(0))
-<<<<<<< HEAD
   #diffP.moisture.ρd_h_tot = SVector(DF(0), DF(0), DF(0))
-=======
-  diffP.ρd_h_tot = SVector(DF(0), DF(0), DF(0))
->>>>>>> f26f27e5
 end
 
 """
