--- conflicted
+++ resolved
@@ -1,4 +1,4 @@
-export DryModel, EquilMoist
+export DryModel, EquilMoist, NonEquilMoist
 
 #### Moisture component in atmosphere model
 abstract type MoistureModel end
@@ -47,16 +47,6 @@
 struct DryModel <: MoistureModel
 end
 
-<<<<<<< HEAD
-vars_aux(::DryModel,T) = @vars()
-function update_aux!(m::DryModel, state::Vars, diffusive::Vars, aux::Vars, t::Real)
-  e_int = internal_energy(m, state, aux)
-  TS = PhaseDry(e_int, state.ρ)
-  nothing
-end
-
-thermo_state(::DryModel, state::Vars, aux::Vars) = PhaseDry(internal_energy(m, state, aux), state.ρ)
-=======
 vars_aux(::DryModel,FT) = @vars(θ_v::FT)
 @inline function atmos_nodal_update_aux!(moist::DryModel, atmos::AtmosModel,
                                          state::Vars, aux::Vars, t::Real)
@@ -67,7 +57,6 @@
 end
 
 thermo_state(moist::DryModel, orientation::Orientation, state::Vars, aux::Vars) = PhaseDry(internal_energy(moist, orientation, state, aux), state.ρ)
->>>>>>> 94d6552b
 
 """
     EquilMoist
@@ -76,28 +65,9 @@
 """
 struct EquilMoist <: MoistureModel
 end
-<<<<<<< HEAD
-vars_state(::EquilMoist,T) = @vars(ρq_tot::T)
-vars_gradient(::EquilMoist,T) = @vars(q_tot::T, h_tot::T)
-vars_diffusive(::EquilMoist,T) = @vars(ρd_q_tot::SVector{3,T}, ρd_h_tot::SVector{3,T})
-vars_aux(::EquilMoist,T) = @vars(temperature::T)
-
-function update_aux!(m::EquilMoist, state::Vars, diffusive::Vars, aux::Vars, t::Real)
-  e_int = internal_energy(m, state, aux)
-  TS = PhaseEquil(aux.moisture.e_int, get_phase_partition(m, state).tot, state.ρ)
-  aux.moisture.temperature = air_temperature(TS)
-  nothing
-end
-
-
-get_phase_partition(::EquilMoist, state::Vars) = PhasePartition(state.moisture.ρq_tot/state.ρ)
-function thermo_state(::EquilMoist, state::Vars, aux::Vars)
-  e_int = internal_energy(m, state, aux)
-  PhaseEquil(e_int, state.moisture.ρq_tot/state.ρ, state.ρ, aux.moisture.temperature)
-=======
 vars_state(::EquilMoist,FT) = @vars(ρq_tot::FT)
 vars_gradient(::EquilMoist,FT) = @vars(q_tot::FT, h_tot::FT)
-vars_diffusive(::EquilMoist,FT) = @vars(ρd_q_tot::SVector{3,FT}, ρd_h_tot::SVector{3,FT})
+vars_diffusive(::EquilMoist,FT) = @vars(ρd_q_tot::SVector{3,FT})
 vars_aux(::EquilMoist,FT) = @vars(temperature::FT, θ_v::FT, q_liq::FT)
 
 @inline function atmos_nodal_update_aux!(moist::EquilMoist, atmos::AtmosModel,
@@ -107,111 +77,22 @@
   aux.moisture.temperature = air_temperature(TS)
   aux.moisture.θ_v = virtual_pottemp(TS)
   aux.moisture.q_liq = PhasePartition(TS).liq
-  nothing
+  return nothing
 end
 
 function thermo_state(moist::EquilMoist, orientation::Orientation, state::Vars, aux::Vars)
   e_int = internal_energy(moist, orientation, state, aux)
   PhaseEquil(e_int, state.ρ, state.moisture.ρq_tot/state.ρ, aux.moisture.temperature)
->>>>>>> 94d6552b
 end
 
 function gradvariables!(moist::EquilMoist, transform::Vars, state::Vars, aux::Vars, t::Real)
   ρinv = 1/state.ρ
   transform.moisture.q_tot = state.moisture.ρq_tot * ρinv
-<<<<<<< HEAD
-
   phase = thermo_state(m, state, aux)
   R_m = gas_constant_air(phase)
   T = air_temperature(phase)
   e_tot = state.ρe * ρinv
   transform.moisture.h_tot = e_tot + R_m*T
-end
-
-
-function diffusive!(m::EquilMoist, diffusive::Vars, ∇transform::Grad, state::Vars, aux::Vars, t::Real, ρν::Union{Real,AbstractMatrix})
-  # turbulent Prandtl number
-  diag_ρν = ρν isa Real ? ρν : diag(ρν) # either a scalar or matrix
-  D_T = diag_ρν / Prandtl_t
-
-  # diffusive flux of q_tot
-  diffusive.moisture.ρd_q_tot = (-D_T) .* ∇transform.moisture.q_tot
-
-  # diffusive flux of total energy
-  diffusive.moisture.ρd_h_tot = (-D_T) .* ∇transform.transform.moisture.h_tot
-end
-
-function flux_diffusive!(m::EquilMoist, flux::Grad, state::Vars, diffusive::Vars, aux::Vars, t::Real)
-  flux.ρ += diffusive.moisture.ρd_q_tot
-  flux.ρu += diffusive.moisture.ρd_q_tot .* u'
-
-  flux.moisture.ρq_tot = diffusive.moisture.ρd_q_tot
-end
-
-"""
-    NonEquilMoist
-
-Assumes the moisture components are computed via thermodynamic non-equilibrium.
-"""
-struct NonEquilMoist <: MoistureModel end
-vars_state(::NonEquilMoist    ,T) = @vars(ρq_tot::T, ρq_liq::T, ρq_ice::T)
-vars_gradient(::NonEquilMoist ,T) = @vars(q_tot::T,q_liq::T,q_ice::T, h_tot::T)
-vars_diffusive(::NonEquilMoist,T) = @vars(ρd_q_tot::SVector{3,T},ρd_q_liq::SVector{3,T},ρd_q_ice::SVector{3,T})
-vars_aux(::NonEquilMoist      ,T) = @vars()
-
-function update_aux!(m::NonEquilMoist, state::Vars, diffusive::Vars, aux::Vars, t::Real)
-end
-
-function get_phase_partition(::NonEquilMoist, state::Vars)
-  ρ = state.ρ
-  PhasePartition(state.moisture.ρq_tot/ρ,
-                 state.moisture.ρq_liq/ρ,
-                 state.moisture.ρq_ice/ρ)
-end
-function thermo_state(m::NonEquilMoist, state::Vars, aux::Vars)
-  ρ = state.ρ
-  q_pt = PhasePartition(state.moisture.ρq_tot/ρ, state.moisture.ρq_liq/ρ, state.moisture.ρq_ice/ρ)
-  PhaseNonEquil(internal_energy(m, state, aux), q_pt, ρ)
-end
-
-function gradvariables!(m::NonEquilMoist, transform::Vars, state::Vars, aux::Vars, t::Real)
-  ρinv = 1/state.ρ
-  transform.moisture.q_tot = state.moisture.ρq_tot * ρinv
-
-  phase = thermo_state(m, state, aux)
-  R_m = gas_constant_air(phase)
-  T = air_temperature(phase)
-  e_tot = state.ρe * ρinv
-  transform.moisture.h_tot = e_tot + R_m*T
-end
-
-function diffusive!(m::NonEquilMoist, diffusive::Vars, ∇transform::Grad, state::Vars, aux::Vars, t::Real, ρν::Union{Real,AbstractMatrix}, D_T)
-  # TODO: handle D_T better
-  # diffusive flux
-  diffusive.moisture.ρd_q_tot = state.ρ .* (-D_T) .* ∇transform.moisture.q_tot
-  diffusive.moisture.ρd_q_liq = state.ρ .* (-D_T) .* ∇transform.moisture.q_liq
-  diffusive.moisture.ρd_q_ice = state.ρ .* (-D_T) .* ∇transform.moisture.q_ice
-end
-
-function flux_diffusive!(m::NonEquilMoist, flux::Grad, state::Vars, diffusive::Vars, aux::Vars, t::Real)
-  # TODO: handle D_T better
-  flux.moisture.ρq_tot = diffusive.moisture.ρd_q_tot
-  flux.moisture.ρq_liq = diffusive.moisture.ρd_q_liq
-  flux.moisture.ρq_ice = diffusive.moisture.ρd_q_ice
-end
-
-function source_microphysics!(m::NonEquilMoist, source::Vars, state::Vars, aux::Vars, t::Real)
-  source.moisture.ρq_tot -= aux.precipitation.src_q_rai_tot
-  source.moisture.ρq_liq -= aux.precipitation.src_q_rai_tot
-end
-
-function boundarycondition_moisture!(m::NonEquilMoist, stateP::Vars, diffP::Vars, auxP::Vars,
-    nM, stateM::Vars, diffM::Vars, auxM::Vars, bctype, t)
-  stateP.moisture.ρq_tot = stateM.moisture.ρq_tot
-  stateP.moisture.ρq_liq = stateM.moisture.ρq_liq
-  stateP.moisture.ρq_ice = stateM.moisture.ρq_ice
-  nothing
-=======
 end
 
 function diffusive!(moist::EquilMoist, diffusive::Vars, ∇transform::Grad, state::Vars, aux::Vars, t::Real, ρD_t)
@@ -229,5 +110,58 @@
   flux.ρ += diffusive.moisture.ρd_q_tot
   flux.ρu += diffusive.moisture.ρd_q_tot .* u'
   flux.moisture.ρq_tot += diffusive.moisture.ρd_q_tot
->>>>>>> 94d6552b
+end
+
+
+"""
+    NonEquilMoist
+
+Assumes the moisture components are computed via thermodynamic non-equilibrium.
+"""
+struct NonEquilMoist <: MoistureModel end
+vars_state(::NonEquilMoist    ,FT) = @vars(ρq_tot::FT, ρq_liq::FT, ρq_ice::FT)
+vars_gradient(::NonEquilMoist ,FT) = @vars(q_tot::FT,q_liq::FT, q_ice::FT, h_tot::FT)
+vars_diffusive(::NonEquilMoist,FT) = @vars(ρd_q_tot::SVector{3,FT}, ρd_q_liq::SVector{3,FT}, ρd_q_ice::SVector{3,FT})
+vars_aux(::NonEquilMoist      ,FT) = @vars(temperature::FT, θ_v::FT, q_liq::FT, q_ice::FT)
+
+@inline function atmos_nodal_update_aux!(moist::NonEquilMoist, atmos::AtmosModel,
+                                         state::Vars, aux::Vars, t::Real)
+  TS = thermo_state(moist, state, aux)
+  aux.moisture.temperature = air_temperature(TS)
+  aux.moisture.θ_v = virtual_pottemp(TS)
+  aux.moisture.q_liq = PhasePartition(TS).liq
+  aux.moisture.q_ice = PhasePartition(TS).ice
+  return nothing
+end
+
+function thermo_state(moist::NonEquilMoist, state::Vars, aux::Vars)
+  ρinv = 1/state.ρ
+  e_int = internal_energy(moist, atmos.orientation, state, aux)
+  q_pt = PhasePartition(state.moisture.ρq_tot*ρinv, state.moisture.ρq_liq*ρinv, state.moisture.ρq_ice*ρinv)
+  return PhaseNonEquil(e_int, state.ρ, q_pt)
+end
+
+function gradvariables!(moist::NonEquilMoist, transform::Vars, state::Vars, aux::Vars, t::Real)
+  ρinv = 1/state.ρ
+  transform.moisture.q_tot = state.moisture.ρq_tot * ρinv
+  phase = thermo_state(m, state, aux)
+  R_m = gas_constant_air(phase)
+  T = air_temperature(phase)
+  e_tot = state.ρe * ρinv
+  transform.moisture.h_tot = e_tot + R_m*T
+end
+
+function diffusive!(moist::NonEquilMoist, diffusive::Vars, ∇transform::Grad, state::Vars, aux::Vars, t::Real, ρD_t)
+  diffusive.moisture.ρd_q_tot = (-ρD_t) .* ∇transform.moisture.q_tot
+  diffusive.moisture.ρd_q_liq = (-ρD_t) .* ∇transform.moisture.q_liq
+  diffusive.moisture.ρd_q_ice = (-ρD_t) .* ∇transform.moisture.q_ice
+end
+
+function flux_diffusive!(moist::NonEquilMoist, flux::Grad, state::Vars, diffusive::Vars, aux::Vars, t::Real)
+  u = state.ρu / state.ρ
+  flux.ρ += diffusive.moisture.ρd_q_tot
+  flux.ρu += diffusive.moisture.ρd_q_tot .* u'
+  flux.moisture.ρq_tot += diffusive.moisture.ρd_q_tot
+  flux.moisture.ρq_liq += diffusive.moisture.ρd_q_liq
+  flux.moisture.ρq_ice += diffusive.moisture.ρd_q_ice
 end